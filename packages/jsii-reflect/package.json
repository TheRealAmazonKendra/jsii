{
  "name": "jsii-reflect",
  "version": "1.0.0",
  "description": "strongly-typed reflection library and tools for jsii",
  "license": "Apache-2.0",
  "author": {
    "name": "Amazon Web Services",
    "url": "https://aws.amazon.com"
  },
  "homepage": "https://github.com/aws/jsii",
  "bugs": {
    "url": "https://github.com/aws/jsii/issues"
  },
  "repository": {
    "type": "git",
    "url": "https://github.com/aws/jsii.git",
    "directory": "packages/jsii-reflect"
  },
  "engines": {
    "node": ">= 10.3.0"
  },
  "main": "lib/index.js",
  "types": "lib/index.d.ts",
  "bin": {
    "jsii-tree": "bin/jsii-tree"
  },
  "scripts": {
    "build": "tsc --build && chmod +x bin/jsii-tree && npm run lint",
    "watch": "tsc --build -w",
    "lint": "eslint . --ext .js,.ts --ignore-path=.gitignore",
    "test": "jest",
    "test:update": "jest -u",
    "package": "package-js"
  },
  "dependencies": {
    "@jsii/spec": "^1.0.0",
    "colors": "^1.4.0",
    "fs-extra": "^8.1.0",
    "oo-ascii-tree": "^1.0.0",
    "yargs": "^15.1.0"
  },
  "devDependencies": {
<<<<<<< HEAD
    "@scope/jsii-calc-lib": "^1.0.0",
    "@types/fs-extra": "^8.0.1",
=======
    "@scope/jsii-calc-lib": "^0.22.0",
    "@types/fs-extra": "^8.1.0",
>>>>>>> f84653a3
    "@types/jest": "^25.1.2",
    "@types/node": "^10.17.15",
    "@types/yargs": "^15.0.3",
    "eslint": "^6.8.0",
    "jest": "^25.1.0",
    "jsii": "^1.0.0",
    "jsii-build-tools": "^1.0.0",
    "jsii-calc": "^1.0.0",
    "typescript": "~3.7.5"
  },
  "jest": {
    "collectCoverage": true,
    "collectCoverageFrom": [
      "**/bin/**/*.js",
      "**/lib/**/*.js"
    ],
    "coverageReporters": [
      "lcov",
      "text"
    ],
    "coverageThreshold": {
      "global": {
        "branches": 30,
        "statements": 45
      }
    },
    "errorOnDeprecated": true,
    "testEnvironment": "node",
    "testMatch": [
      "**/?(*.)+(spec|test).js"
    ]
  }
}<|MERGE_RESOLUTION|>--- conflicted
+++ resolved
@@ -40,13 +40,8 @@
     "yargs": "^15.1.0"
   },
   "devDependencies": {
-<<<<<<< HEAD
     "@scope/jsii-calc-lib": "^1.0.0",
-    "@types/fs-extra": "^8.0.1",
-=======
-    "@scope/jsii-calc-lib": "^0.22.0",
     "@types/fs-extra": "^8.1.0",
->>>>>>> f84653a3
     "@types/jest": "^25.1.2",
     "@types/node": "^10.17.15",
     "@types/yargs": "^15.0.3",
