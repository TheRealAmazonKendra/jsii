import * as spec from '@jsii/spec';
import { PackageJson } from '@jsii/spec';
import * as Case from 'case';
<<<<<<< HEAD
import * as colors from 'colors/safe';
=======
import * as chalk from 'chalk';
import * as crypto from 'crypto';
>>>>>>> 309da85b
// eslint-disable-next-line @typescript-eslint/no-require-imports
import deepEqual = require('deep-equal');
import * as fs from 'fs-extra';
import * as log4js from 'log4js';
import * as path from 'path';
import * as ts from 'typescript';

import {
  getReferencedDocParams,
  parseSymbolDocumentation,
  renderSymbolDocumentation,
  TypeSystemHints,
} from './docs';
import { Emitter } from './emitter';
import { JsiiDiagnostic } from './jsii-diagnostic';
import * as literate from './literate';
import * as bindings from './node-bindings';
import { ProjectInfo } from './project-info';
import { isReservedName } from './reserved-words';
import { symbolIdentifier } from './symbol-id';
import { DeprecatedRemover } from './transforms/deprecated-remover';
import { DeprecationWarningsInjector } from './transforms/deprecation-warnings';
import { RuntimeTypeInfoInjector } from './transforms/runtime-info';
import { TsCommentReplacer } from './transforms/ts-comment-replacer';
import { combinedTransformers } from './transforms/utils';
import { Validator } from './validator';
import { SHORT_VERSION, VERSION } from './version';
import { enabledWarnings } from './warnings';

const LOG = log4js.getLogger('jsii/assembler');

/**
 * The JSII Assembler consumes a ``ts.Program`` instance and emits a JSII assembly.
 */
export class Assembler implements Emitter {
  private readonly commentReplacer = new TsCommentReplacer();
  private readonly runtimeTypeInfoInjector: RuntimeTypeInfoInjector;
  private readonly deprecatedRemover?: DeprecatedRemover;
  private readonly warningsInjector?: DeprecationWarningsInjector;

  private readonly mainFile: string;
  private readonly tscRootDir?: string;

  private _diagnostics = new Array<JsiiDiagnostic>();
  private _deferred = new Array<DeferredRecord>();
  private _types: { [fqn: string]: spec.Type } = {};

  /** Map of Symbol to namespace export Symbol */
  private readonly _submoduleMap = new Map<ts.Symbol, ts.Symbol>();

  /**
   * Submodule information
   *
   * Contains submodule information for all namespaces that have been seen
   * across all assemblies (this and dependencies).
   *
   * Filtered to local submodules only at time of writing the assembly out to disk.
   */
  private readonly _submodules = new Map<ts.Symbol, SubmoduleSpec>();

  /**
   * @param projectInfo information about the package being assembled
   * @param program     the TypeScript program to be assembled from
   * @param stdlib      the directory where the TypeScript stdlib is rooted
   */
  public constructor(
    public readonly projectInfo: ProjectInfo,
    public readonly program: ts.Program,
    public readonly stdlib: string,
    options: AssemblerOptions = {},
  ) {
    if (options.stripDeprecated) {
      let allowlistedDeprecations: Set<string> | undefined;
      if (options.stripDeprecatedAllowListFile) {
        if (!fs.existsSync(options.stripDeprecatedAllowListFile)) {
          throw new Error(
            `--strip-deprecated file not found: ${options.stripDeprecatedAllowListFile}`,
          );
        }
        allowlistedDeprecations = new Set<string>(
          fs
            .readFileSync(options.stripDeprecatedAllowListFile, 'utf8')
            .split('\n'),
        );
      }

      this.deprecatedRemover = new DeprecatedRemover(
        this._typeChecker,
        allowlistedDeprecations,
      );
    }

    if (options.addDeprecationWarnings) {
      this.warningsInjector = new DeprecationWarningsInjector(
        this._typeChecker,
      );
    }

    const dts = projectInfo.types;
    let mainFile = dts.replace(/\.d\.ts(x?)$/, '.ts$1');

    // If out-of-source build was configured (tsc's outDir and rootDir), the
    // main file's path needs to be re-rooted from the outDir into the rootDir.
    const tscOutDir = program.getCompilerOptions().outDir;
    if (tscOutDir != null) {
      mainFile = path.relative(tscOutDir, mainFile);

      // rootDir may be set explicitly or not. If not, inferRootDir replicates
      // tsc's behavior of using the longest prefix of all built source files.
      this.tscRootDir =
        program.getCompilerOptions().rootDir ?? inferRootDir(program);
      if (this.tscRootDir != null) {
        mainFile = path.join(this.tscRootDir, mainFile);
      }
    }

    this.mainFile = path.resolve(projectInfo.projectRoot, mainFile);
    this.runtimeTypeInfoInjector = new RuntimeTypeInfoInjector(
      projectInfo.version,
    );
  }

  public get customTransformers(): ts.CustomTransformers {
    return combinedTransformers(
      this.deprecatedRemover?.customTransformers ?? {},
      this.runtimeTypeInfoInjector.makeTransformers(),
      this.commentReplacer.makeTransformers(),
      this.warningsInjector?.customTransformers ?? {},
    );
  }

  private get _typeChecker(): ts.TypeChecker {
    return this.program.getTypeChecker();
  }

  /**
   * Attempt emitting the JSII assembly for the program.
   *
   * @return the result of the assembly emission.
   */
  public async emit(): Promise<ts.EmitResult> {
    this._diagnostics = [];
    if (!this.projectInfo.description) {
      this._diagnostics.push(
        JsiiDiagnostic.JSII_0001_PKG_MISSING_DESCRIPTION.createDetached(),
      );
    }
    if (!this.projectInfo.homepage) {
      this._diagnostics.push(
        JsiiDiagnostic.JSII_0002_PKG_MISSING_HOMEPAGE.createDetached(),
      );
    }
    const readme = await _loadReadme.call(this);
    if (readme == null) {
      this._diagnostics.push(
        JsiiDiagnostic.JSII_0003_MISSING_README.createDetached(),
      );
    }
    const docs = _loadDocs.call(this);

    this._types = {};
    this._deferred = [];
    const visitPromises = new Array<Promise<any>>();

    const sourceFile = this.program.getSourceFile(this.mainFile);

    if (sourceFile == null) {
      this._diagnostics.push(
        JsiiDiagnostic.JSII_0004_COULD_NOT_FIND_ENTRYPOINT.createDetached(
          this.mainFile,
        ),
      );
    } else {
      await this._registerDependenciesNamespaces(sourceFile);

      if (LOG.isTraceEnabled()) {
        LOG.trace(
          `Processing source file: ${chalk.blue(
            path.relative(this.projectInfo.projectRoot, sourceFile.fileName),
          )}`,
        );
      }
      const symbol = this._typeChecker.getSymbolAtLocation(sourceFile);
      if (symbol) {
        const moduleExports = this._typeChecker.getExportsOfModule(symbol);
        await Promise.all(
          moduleExports.map((item) =>
            this._registerNamespaces(item, this.projectInfo.projectRoot),
          ),
        );
        for (const node of moduleExports) {
          visitPromises.push(
            this._visitNode(
              node.declarations[0],
              new EmitContext([], this.projectInfo.stability),
            ),
          );
        }
      }
    }

    await Promise.all(visitPromises);

    this.callDeferredsInOrder();

    // Skip emitting if any diagnostic message is an error
    if (
      this._diagnostics.find(
        (diag) => diag.category === ts.DiagnosticCategory.Error,
      ) != null
    ) {
      LOG.debug('Skipping emit due to errors.');
      // Clearing ``this._types`` to allow contents to be garbage-collected.
      delete this._types;
      try {
        return { diagnostics: this._diagnostics, emitSkipped: true };
      } finally {
        // Clearing ``this._diagnostics`` to allow contents to be garbage-collected.
        delete this._diagnostics;
      }
    }

    const jsiiVersion =
      this.projectInfo.jsiiVersionFormat === 'short' ? SHORT_VERSION : VERSION;

    const assembly: spec.Assembly = {
      schema: spec.SchemaVersion.LATEST,
      name: this.projectInfo.name,
      version: this.projectInfo.version,
      description: this.projectInfo.description ?? this.projectInfo.name,
      license: this.projectInfo.license,
      keywords: this.projectInfo.keywords,
      homepage: this.projectInfo.homepage ?? this.projectInfo.repository.url,
      author: this.projectInfo.author,
      contributors: this.projectInfo.contributors && [
        ...this.projectInfo.contributors,
      ],
      repository: this.projectInfo.repository,
      dependencies: noEmptyDict({
        ...this.projectInfo.dependencies,
        ...this.projectInfo.peerDependencies,
      }),
      dependencyClosure: noEmptyDict(
        toDependencyClosure(this.projectInfo.dependencyClosure),
      ),
      bundled: this.projectInfo.bundleDependencies,
      types: this._types,
      submodules: noEmptyDict(toSubmoduleDeclarations(this.mySubmodules())),
      targets: this.projectInfo.targets,
      metadata: {
        ...this.projectInfo.metadata,

        // Downstream consumers need this to map a symbolId in the outDir to a
        // symbolId in the rootDir.
        tscRootDir: this.tscRootDir,
      },
      docs,
      readme,
      jsiiVersion,
      bin: this.projectInfo.bin,
      fingerprint: '<TBD>',
    };

    if (this.deprecatedRemover) {
      this._diagnostics.push(...this.deprecatedRemover.removeFrom(assembly));
    }

    if (this.warningsInjector) {
      const jsiiMetadata = {
        ...(assembly.metadata?.jsii ?? {}),
        ...{ compiledWithDeprecationWarnings: true },
      };

      if (assembly.metadata) {
        assembly.metadata.jsii = jsiiMetadata;
      } else {
        assembly.metadata = { jsii: jsiiMetadata };
      }
      this.warningsInjector.process(assembly, this.projectInfo);
    }

    const validator = new Validator(this.projectInfo, assembly);
    const validationResult = await validator.emit();
    if (!validationResult.emitSkipped) {
      const assemblyPath = path.join(this.projectInfo.projectRoot, '.jsii');
      LOG.trace(`Emitting assembly: ${chalk.blue(assemblyPath)}`);
      await fs.writeJson(assemblyPath, _fingerprint(assembly), {
        encoding: 'utf8',
        spaces: 2,
      });
    }

    try {
      return {
        diagnostics: [...this._diagnostics, ...validationResult.diagnostics],
        emitSkipped: validationResult.emitSkipped,
      };
    } finally {
      // Clearing ``this._types`` to allow contents to be garbage-collected.
      delete this._types;

      // Clearing ``this._diagnostics`` to allow contents to be garbage-collected.
      delete this._diagnostics;
    }

    async function _loadReadme(this: Assembler) {
      // Search for `README.md` in a case-insensitive way
      const fileName = (await fs.readdir(this.projectInfo.projectRoot)).find(
        (file) => file.toLocaleLowerCase() === 'readme.md',
      );
      if (fileName == null) {
        return undefined;
      }
      const readmePath = path.join(this.projectInfo.projectRoot, fileName);
      const renderedLines = await literate.includeAndRenderExamples(
        await literate.loadFromFile(readmePath),
        literate.fileSystemLoader(this.projectInfo.projectRoot),
      );
      return { markdown: renderedLines.join('\n') };
    }

    function _loadDocs(this: Assembler): spec.Docs | undefined {
      if (!this.projectInfo.stability && !this.projectInfo.deprecated) {
        return undefined;
      }
      const deprecated = this.projectInfo.deprecated;
      const stability = this.projectInfo.stability;
      return { deprecated, stability };
    }
  }

  /**
   * Defer a callback until a (set of) types are available
   *
   * This is a helper function around _defer() which encapsulates the _dereference
   * action (which is basically the majority use case for _defer anyway).
   *
   * Will not invoke the function with any 'undefined's; an error will already have been emitted in
   * that case anyway.
   *
   * @param fqn FQN of the current type (the type that has a dependency on baseTypes)
   * @param baseTypes Array of type references to be looked up
   * @param referencingNode Node to report a diagnostic on if we fail to look up a t ype
   * @param cb Callback to be invoked with the Types corresponding to the TypeReferences in baseTypes
   */
  private _deferUntilTypesAvailable(
    fqn: string,
    baseTypes: Array<string | spec.NamedTypeReference>,
    referencingNode: ts.Node,
    cb: (...xs: spec.Type[]) => void,
  ) {
    // We can do this one eagerly
    if (baseTypes.length === 0) {
      cb();
      return;
    }
    const baseFqns = baseTypes.map((bt) =>
      typeof bt === 'string' ? bt : bt.fqn,
    );

    this._defer(fqn, baseFqns, () => {
      const resolved = baseFqns
        .map((x) => this._dereference(x, referencingNode))
        .filter((x) => x !== undefined);
      if (resolved.length > 0) {
        cb(...(resolved as spec.Type[]));
      }
    });
  }

  /**
   * Defer checks for after the program has been entirely processed; useful for verifying type references that may not
   * have been discovered yet, and verifying properties about them.
   *
   * The callback is guaranteed to be executed only after all deferreds for all types in 'dependedFqns' have
   * been executed.
   *
   * @param fqn FQN of the current type.
   * @param dependedFqns List of FQNs of types this callback depends on. All deferreds for all
   * @param cb the function to be called in a deferred way. It will be bound with ``this``, so it can depend on using
   *           ``this``.
   */
  private _defer(fqn: string, dependedFqns: string[], cb: () => void) {
    this._deferred.push({ fqn, dependedFqns, cb: cb.bind(this) });
  }

  /**
   * Obtains the ``spec.Type`` for a given ``spec.NamedTypeReference``.
   *
   * @param ref the type reference to be de-referenced
   *
   * @returns the de-referenced type, if it was found, otherwise ``undefined``.
   */
  private _dereference(
    ref: string | spec.NamedTypeReference,
    referencingNode: ts.Node | undefined,
  ): spec.Type | undefined {
    if (typeof ref !== 'string') {
      ref = ref.fqn;
    }

    const [assm] = ref.split('.');
    let type;
    if (assm === this.projectInfo.name) {
      type = this._types[ref];
    } else {
      const assembly = this.projectInfo.dependencyClosure.find(
        (dep) => dep.name === assm,
      );
      type = assembly?.types?.[ref];

      // since we are exposing a type of this assembly in this module's public API,
      // we expect it to appear as a peer dependency instead of a normal dependency.
      if (assembly) {
        if (!(assembly.name in this.projectInfo.peerDependencies)) {
          this._diagnostics.push(
            JsiiDiagnostic.JSII_0005_MISSING_PEER_DEPENDENCY.create(
              referencingNode!, // Cheating here for now, until the referencingNode can be made required
              assembly.name,
              ref,
            ),
          );
        }
      }
    }

    if (!type) {
      this._diagnostics.push(
        JsiiDiagnostic.JSII_9002_UNRESOLVEABLE_TYPE.create(
          referencingNode!, // Cheating here for now, until the referencingNode can be made required
          ref,
        ),
      );
    }

    return type;
  }

  /**
   * Compute the JSII fully qualified name corresponding to a ``ts.Type`` instance. If for any reason a name cannot be
   * computed for the type, a marker is returned instead, and an ``ts.DiagnosticCategory.Error`` diagnostic is
   * inserted in the assembler context.
   *
   * @param type the type for which a JSII fully qualified name is needed.
   * @param typeAnnotationNode the type annotation for which this FQN is generated. This is used for attaching the error
   *                           marker. When there is no explicit type annotation (e.g: inferred method return type), the
   *                           preferred substitute is the "type-inferred" element's name.
   * @param typeUse the reason why this type was resolved (e.g: "return type")
   * @param isThisType whether this type was specified or inferred as "this" or not
   *
   * @returns the FQN of the type, or some "unknown" marker.
   */
  private async _getFQN(
    type: ts.Type,
    typeAnnotationNode: ts.Node,
    typeUse: TypeUseKind,
    isThisType: boolean,
  ): Promise<string> {
    const sym = symbolFromType(type, this._typeChecker);

    const typeDeclaration = sym.valueDeclaration ?? sym.declarations?.[0];

    // Set to true to prevent further adding of Error diagnostics for known-bad reference
    let hasError = false;

    if (this._isPrivateOrInternal(sym)) {
      // Check if this type is "this" (explicit or inferred method return type).
      this._diagnostics.push(
        JsiiDiagnostic.JSII_3001_EXPOSED_INTERNAL_TYPE.create(
          typeAnnotationNode,
          sym,
          isThisType,
          typeUse,
        ).addRelatedInformation(
          typeDeclaration,
          `The referenced type is declared here`,
        ),
      );

      hasError = true;
    }

    const tsName = this._typeChecker.getFullyQualifiedName(sym);
    const groups = /^"([^"]+)"\.(.*)$/.exec(tsName);
    if (!groups) {
      if (!hasError) {
        this._diagnostics.push(
          JsiiDiagnostic.JSII_3001_EXPOSED_INTERNAL_TYPE.create(
            typeAnnotationNode,
            sym,
            isThisType,
            typeUse,
          ).addRelatedInformation(
            typeDeclaration,
            `The referenced type is declared here`,
          ),
        );
        hasError = true;
      }
      return tsName;
    }
    const [, modulePath, typeName] = groups;
    const pkg = await findPackageInfo(modulePath);
    if (!pkg) {
      if (!hasError) {
        this._diagnostics.push(
          JsiiDiagnostic.JSII_9003_UNRESOLVEABLE_MODULE.create(
            typeAnnotationNode,
            modulePath,
          ).addRelatedInformation(
            typeDeclaration,
            `The referenced type is declared here`,
          ),
        );
        hasError = true;
      }
      return `unknown.${typeName}`;
    }

    // If the symbol comes from an assembly whose submodules we've already
    // spidered (or from the current assembly), look up there. This relies
    // on an entry-point import of the library having been done first
    // (`import * as x from 'module-root';`)
    const submodule = this._submoduleMap.get(sym);
    if (submodule != null) {
      const submoduleNs = this._submodules.get(submodule)!.fqnResolutionPrefix;
      return `${submoduleNs}.${typeName}`;
    }

    // This is the fallback: in case we can't find a symbolId for the given
    // type, we're return this value. This is for backwards compatibility with
    // modules that haven't been compiled to have symbolId support. Those also
    // most likely won't be using submodules so this legacy guess will be correct.
    const fallbackFqn = `${pkg.name}.${typeName}`;

    // If the type is coming from the current module, we won't find it in a dependency
    if (pkg.name === this.projectInfo.name) {
      return fallbackFqn;
    }

    // Otherwise look up the symbol identifier in the dependency assemblies
    // This is now the preferred mechanism but we can't do this as the only mechanism,
    // as we may still have compile against very old assemblies that don't have a
    // symbol identifier table at all.
    const dep = this.projectInfo.dependencyClosure.find(
      (d) => d.name === pkg.name,
    );
    if (!dep) {
      this._diagnostics.push(
        JsiiDiagnostic.JSII_9000_UNKNOWN_MODULE.create(
          typeAnnotationNode,
          pkg.name,
        ),
      );
      return fallbackFqn;
    }
    const symbolId = symbolIdentifier(this._typeChecker, sym, {
      assembly: dep,
    });
    const fqn =
      (dep && symbolId ? symbolIdIndex(dep)[symbolId] : undefined) ??
      fallbackFqn;

    if (!fqn || !this._dereference({ fqn }, sym.valueDeclaration)) {
      if (!hasError) {
        this._diagnostics.push(
          JsiiDiagnostic.JSII_3002_USE_OF_UNEXPORTED_FOREIGN_TYPE.create(
            typeAnnotationNode,
            fqn ?? tsName,
            typeUse,
            pkg,
          ).addRelatedInformation(
            typeDeclaration,
            `The referenced type is declared here`,
          ),
        );
        hasError = true;
      }
    }

    return fqn;
  }

  /**
   * For all modules in the dependency closure, crawl their exports to register
   * the submodules they contain.
   *
   * @param entryPoint the main source file for the currently compiled module.
   */
  private async _registerDependenciesNamespaces(entryPoint: ts.SourceFile) {
    for (const assm of this.projectInfo.dependencyClosure) {
      const resolved = ts.resolveModuleName(
        assm.name,
        entryPoint.fileName,
        this.program.getCompilerOptions(),
        ts.sys,
      );
      // If we can't resolve the module name, simply ignore it (TypeScript compilation likely failed)
      if (resolved.resolvedModule == null) {
        continue;
      }
      const source = this.program.getSourceFile(
        resolved.resolvedModule.resolvedFileName,
      );
      const depMod = source && this._typeChecker.getSymbolAtLocation(source);
      // It's unlikely, but if we can't get the SourceFile here, ignore it (TypeScript compilation probably failed)
      if (depMod == null) {
        continue;
      }

      const depRoot = packageRoot(resolved.resolvedModule.resolvedFileName);

      for (const symbol of this._typeChecker.getExportsOfModule(depMod)) {
        // eslint-disable-next-line no-await-in-loop
        await this._registerNamespaces(symbol, depRoot);
      }
    }

    function packageRoot(file: string): string {
      const parent = path.dirname(file);
      if (path.basename(parent) === 'node_modules' || parent === file) {
        return file;
      }
      return packageRoot(parent);
    }
  }

  private async _registerNamespaces(
    symbol: ts.Symbol,
    packageRoot: string,
  ): Promise<void> {
    const declaration = symbol.valueDeclaration ?? symbol.declarations[0];
    if (declaration == null) {
      // Nothing to do here...
      return;
    }
    if (ts.isModuleDeclaration(declaration)) {
      // Looks like:
      //
      //    export some_namespace {
      //       ...
      //    }
      //
      // No way to configure targets

      const { fqn, fqnResolutionPrefix } = await qualifiedNameOf.call(
        this,
        symbol,
        true,
      );

      this._submodules.set(symbol, {
        fqn,
        fqnResolutionPrefix,
        symbolId: symbolIdentifier(this._typeChecker, symbol),
        locationInModule: this.declarationLocation(declaration),
      });
      await this._addToSubmodule(symbol, symbol, packageRoot);
      return;
    }
    if (!ts.isNamespaceExport(declaration)) {
      // Nothing to do here...
      return;
    }

    const moduleSpecifier = declaration.parent.moduleSpecifier;
    if (moduleSpecifier == null || !ts.isStringLiteral(moduleSpecifier)) {
      // There is a grammar error here, so we'll let tsc report this for us.
      return;
    }
    const resolution = ts.resolveModuleName(
      moduleSpecifier.text,
      declaration.getSourceFile().fileName,
      this.program.getCompilerOptions(),
      ts.sys,
    );
    if (resolution.resolvedModule == null) {
      // Unresolvable module... We'll let tsc report this for us.
      return;
    }

    if (
      // We're not looking into a dependency's namespace exports, and the resolution says it's external
      (packageRoot === this.projectInfo.projectRoot &&
        resolution.resolvedModule.isExternalLibraryImport) ||
      // Or the module resolves outside of the current dependency's tree entirely
      !isUnder(resolution.resolvedModule.resolvedFileName, packageRoot) ||
      // Or the module is under one the current dependency's node_modules subtree
      resolution.resolvedModule.resolvedFileName
        .split('/') // Separator is always '/', even on Windows
        .filter((entry) => entry === 'node_modules').length !==
        packageRoot.split('/').filter((entry) => entry === 'node_modules')
          .length
    ) {
      // External re-exports are "pure-javascript" sugar; they need not be
      // represented in the jsii Assembly since the types in there will be
      // resolved through dependencies.
      return;
    }

    const sourceFile = this.program.getSourceFile(
      resolution.resolvedModule.resolvedFileName,
    )!;
    const sourceModule = this._typeChecker.getSymbolAtLocation(sourceFile);
    // If there's no module, it's a syntax error, and tsc will have reported it for us.
    if (sourceModule) {
      if (
        symbol.name !== Case.camel(symbol.name) &&
        symbol.name !== Case.snake(symbol.name)
      ) {
        this._diagnostics.push(
          JsiiDiagnostic.JSII_8004_SUBMOULE_NAME_CASING.create(
            declaration.name,
            symbol.name,
          ),
        );
      }

      const { fqn, fqnResolutionPrefix } = await qualifiedNameOf.call(
        this,
        symbol,
      );
      const targets = await loadSubmoduleTargetConfig(sourceFile.fileName);
      const readme = await loadSubmoduleReadMe(sourceFile.fileName);

      this._submodules.set(symbol, {
        fqn,
        fqnResolutionPrefix,
        targets,
        readme,
        symbolId: symbolIdentifier(this._typeChecker, symbol),
        locationInModule: this.declarationLocation(declaration),
      });
      await this._addToSubmodule(symbol, sourceModule, packageRoot);
    }

    async function qualifiedNameOf(
      this: Assembler,
      sym: ts.Symbol,
      inlineNamespace = false,
    ): Promise<{ fqn: string; fqnResolutionPrefix: string }> {
      if (this._submoduleMap.has(sym)) {
        const parent = this._submodules.get(this._submoduleMap.get(sym)!)!;
        const fqn = `${parent.fqn}.${sym.name}`;
        return {
          fqn,
          fqnResolutionPrefix: inlineNamespace
            ? parent.fqnResolutionPrefix
            : fqn,
        };
      }
      const symbolLocation = sym
        .getDeclarations()?.[0]
        ?.getSourceFile()?.fileName;
      const pkgInfo = symbolLocation
        ? await findPackageInfo(symbolLocation)
        : undefined;
      const assemblyName: string = pkgInfo?.name ?? this.projectInfo.name;
      const fqn = `${assemblyName}.${sym.name}`;
      return {
        fqn,
        fqnResolutionPrefix: inlineNamespace ? this.projectInfo.name : fqn,
      };
    }

    async function loadSubmoduleTargetConfig(
      submoduleMain: string,
    ): Promise<SubmoduleSpec['targets']> {
      const jsiirc = path.resolve(submoduleMain, '..', '.jsiirc.json');
      if (!(await fs.pathExists(jsiirc))) {
        return undefined;
      }
      const data = await fs.readJson(jsiirc);
      return data.targets;
    }

    /**
     * Load the README for the given submodule
     *
     * If the submodule is loaded from a complete directory (determined by the 'main'
     * file ending in `index.[d.]ts`, then we load `README.md` in that same directory.
     *
     * If the submodule is loaded from a file, like `mymodule.[d.]ts`, we will load
     * `mymodule.README.md`.
     */
    async function loadSubmoduleReadMe(
      submoduleMain: string,
    ): Promise<SubmoduleSpec['readme']> {
      const fileBase = path.basename(submoduleMain).replace(/(\.d)?\.ts$/, '');
      const readMeName =
        fileBase === 'index' ? `README.md` : `${fileBase}.README.md`;
      const fullPath = path.join(path.dirname(submoduleMain), readMeName);

      if (!(await fs.pathExists(fullPath))) {
        return undefined;
      }
      return {
        markdown: await fs.readFile(fullPath, { encoding: 'utf-8' }),
      };
    }
  }

  /**
   * Registers Symbols to a particular submodule. This is used to associate
   * declarations exported by an `export * as ns from 'moduleLike';` statement
   * so that they can subsequently be correctly namespaced.
   *
   * @param ns          the symbol that identifies the submodule.
   * @param moduleLike  the module-like symbol bound to the submodule.
   * @param packageRoot the root of the package being traversed.
   */
  private async _addToSubmodule(
    ns: ts.Symbol,
    moduleLike: ts.Symbol,
    packageRoot: string,
  ) {
    // For each symbol exported by the moduleLike, map it to the ns submodule.
    for (const symbol of this._typeChecker.getExportsOfModule(moduleLike)) {
      if (this._submoduleMap.has(symbol)) {
        const currNs = this._submoduleMap.get(symbol)!;
        // Checking if there's been two submodules exporting the same symbol,
        // which is illegal. We can tell if the currently registered symbol has
        // a different name than the one we're currently trying to register in.
        if (currNs.name !== ns.name) {
          const currNsDecl = currNs.valueDeclaration ?? currNs.declarations[0];
          const nsDecl = ns.valueDeclaration ?? ns.declarations[0];

          // Make sure the error message always lists causes in the same order
          const refs = [
            { decl: currNsDecl, name: currNs.name } as const,
            { decl: nsDecl, name: ns.name } as const,
          ].sort(({ name: l }, { name: r }) => l.localeCompare(r));

          this._diagnostics.push(
            JsiiDiagnostic.JSII_3003_SYMBOL_IS_EXPORTED_TWICE.create(
              _nameOrDeclarationNode(symbol),
              refs[0].name,
              refs[1].name,
            )
              .addRelatedInformation(
                refs[0].decl,
                `Symbol is exported under the "${refs[0].name}" submodule`,
              )
              .addRelatedInformation(
                refs[1].decl,
                `Symbol is exported under the "${refs[1].name}" submodule`,
              ),
          );
        }
        // Found two re-exports, which is odd, but they use the same submodule,
        // so it's probably okay? That's likely a tsc error, which will have
        // been reported for us already anyway.
        continue;
      }
      this._submoduleMap.set(symbol, ns);

      // If the exported symbol has any declaration, and that delcaration is of
      // an entity that can have nested declarations of interest to jsii
      // (classes, interfaces, enums, modules), we need to also associate those
      // nested symbols to the submodule (or they won't be named correctly!)
      const decl = symbol.declarations?.[0];
      if (decl != null) {
        if (
          ts.isClassDeclaration(decl) ||
          ts.isInterfaceDeclaration(decl) ||
          ts.isEnumDeclaration(decl)
        ) {
          const type = this._typeChecker.getTypeAtLocation(decl);
          if (isSingleValuedEnum(type, this._typeChecker)) {
            // type.symbol !== symbol, because symbol is the enum itself, but
            // since it's single-valued, the TypeChecker will only show us the
            // value's symbol later on.
            this._submoduleMap.set(type.symbol, ns);
          }
          if (type.symbol.exports) {
            // eslint-disable-next-line no-await-in-loop
            await this._addToSubmodule(ns, symbol, packageRoot);
          }
        } else if (ts.isModuleDeclaration(decl)) {
          // eslint-disable-next-line no-await-in-loop
          await this._registerNamespaces(symbol, packageRoot);
        } else if (ts.isNamespaceExport(decl)) {
          // eslint-disable-next-line no-await-in-loop
          await this._registerNamespaces(symbol, packageRoot);
        }
      }
    }
  }

  /**
   * Register exported types in ``this.types``.
   *
   * @param node       a node found in a module
   * @param namePrefix the prefix for the types' namespaces
   */
  // eslint-disable-next-line complexity
  private async _visitNode(
    node: ts.Declaration,
    context: EmitContext,
  ): Promise<spec.Type[]> {
    if (ts.isNamespaceExport(node)) {
      // export * as ns from 'module';
      // Note: the "ts.NamespaceExport" refers to the "export * as ns" part of
      // the statement only. We must refer to `node.parent` in order to be able
      // to access the module specifier ("from 'module'") part.
      const symbol = this._typeChecker.getSymbolAtLocation(
        node.parent.moduleSpecifier!,
      )!;

      if (LOG.isTraceEnabled()) {
        LOG.trace(
          `Entering submodule: ${chalk.cyan(
            [...context.namespace, symbol.name].join('.'),
          )}`,
        );
      }

      const nsContext = context.appendNamespace(node.name.text);
      const promises = new Array<Promise<spec.Type[]>>();
      for (const child of this._typeChecker.getExportsOfModule(symbol)) {
        promises.push(this._visitNode(child.declarations[0], nsContext));
      }
      const allTypes = flattenPromises(promises);

      if (LOG.isTraceEnabled()) {
        LOG.trace(
          `Leaving submodule: ${chalk.cyan(
            [...context.namespace, symbol.name].join('.'),
          )}`,
        );
      }

      return allTypes;
    }

    if (ts.isExportSpecifier(node)) {
      // This is what happens when one does `export { Symbol } from "./location";`
      //                   ExportSpecifier:           ~~~~~~

      const resolvedSymbol =
        this._typeChecker.getExportSpecifierLocalTargetSymbol(node);
      if (!resolvedSymbol) {
        // A grammar error, compilation will already have failed
        return [];
      }
      return this._visitNode(
        resolvedSymbol.valueDeclaration ?? resolvedSymbol.declarations[0],
        context,
      );
    }

    if ((ts.getCombinedModifierFlags(node) & ts.ModifierFlags.Export) === 0) {
      return [];
    }

    let jsiiType: spec.Type | undefined;

    if (ts.isClassDeclaration(node) && _isExported(node)) {
      // export class Name { ... }
      this._validateHeritageClauses(node.heritageClauses);

      jsiiType = await this._visitClass(
        this._typeChecker.getTypeAtLocation(node),
        context,
      );
      if (jsiiType) {
        this.registerExportedClassFqn(node, jsiiType.fqn);
      }
    } else if (ts.isInterfaceDeclaration(node) && _isExported(node)) {
      // export interface Name { ... }
      this._validateHeritageClauses(node.heritageClauses);
      jsiiType = await this._visitInterface(
        this._typeChecker.getTypeAtLocation(node),
        context,
      );
    } else if (ts.isEnumDeclaration(node) && _isExported(node)) {
      // export enum Name { ... }
      jsiiType = await this._visitEnum(
        this._typeChecker.getTypeAtLocation(node),
        context,
      );
    } else if (ts.isModuleDeclaration(node)) {
      // export namespace name { ... }
      const name = node.name.getText();
      const symbol = this._typeChecker.getSymbolAtLocation(node.name)!;

      if (LOG.isTraceEnabled()) {
        LOG.trace(
          `Entering namespace: ${chalk.cyan(
            [...context.namespace, name].join('.'),
          )}`,
        );
      }

      const allTypesPromises = new Array<Promise<spec.Type[]>>();
      for (const prop of this._typeChecker.getExportsOfModule(symbol)) {
        allTypesPromises.push(
          this._visitNode(
            prop.declarations[0],
            context.appendNamespace(node.name.getText()),
          ),
        );
      }
      const allTypes = await flattenPromises(allTypesPromises);

      if (LOG.isTraceEnabled()) {
        LOG.trace(
          `Leaving namespace:  ${chalk.cyan(
            [...context.namespace, name].join('.'),
          )}`,
        );
      }
      return allTypes;
    } else {
      this._diagnostics.push(
        JsiiDiagnostic.JSII_9998_UNSUPPORTED_NODE.create(
          ts.getNameOfDeclaration(node) ?? node,
          node.kind,
        ),
      );
    }

    if (!jsiiType) {
      return [];
    }

    // If symbolId hasn't been set yet, set it here
    if (!jsiiType.symbolId) {
      jsiiType.symbolId = this.getSymbolId(node);
    }

    // Let's quickly verify the declaration does not collide with a submodule. Submodules get case-adjusted for each
    // target language separately, so names cannot collide with case-variations.
    for (const submodule of this._submodules.keys()) {
      const candidates = Array.from(
        new Set([
          submodule.name,
          Case.camel(submodule.name),
          Case.pascal(submodule.name),
          Case.snake(submodule.name),
        ]),
      );
      const colliding = candidates.find(
        (name) => `${this.projectInfo.name}.${name}` === jsiiType!.fqn,
      );
      if (colliding != null) {
        const submoduleDeclName = _nameOrDeclarationNode(submodule);
        this._diagnostics.push(
          JsiiDiagnostic.JSII_5011_SUBMODULE_NAME_CONFLICT.create(
            ts.getNameOfDeclaration(node) ?? node,
            submodule.name,
            jsiiType.name,
            candidates,
          ).addRelatedInformation(
            submoduleDeclName,
            `This is the conflicting submodule declaration`,
          ),
        );
      }
    }

    if (LOG.isInfoEnabled()) {
      LOG.info(
        `Registering JSII ${chalk.magenta(jsiiType.kind)}: ${chalk.green(
          jsiiType.fqn,
        )}`,
      );
    }
    this._types[jsiiType.fqn] = jsiiType;
    jsiiType.locationInModule = this.declarationLocation(node);

    const type = this._typeChecker.getTypeAtLocation(node);
    if (type.symbol.exports) {
      const nestedContext = context.appendNamespace(type.symbol.name);
      const visitedNodes = this._typeChecker
        .getExportsOfModule(type.symbol)
        .filter((s) => s.declarations)
        .map((exportedNode) =>
          this._visitNode(exportedNode.declarations[0], nestedContext),
        );
      for (const nestedTypes of await Promise.all(visitedNodes)) {
        for (const nestedType of nestedTypes) {
          if (nestedType.namespace !== nestedContext.namespace.join('.')) {
            this._diagnostics.push(
              JsiiDiagnostic.JSII_5012_NAMESPACE_IN_TYPE.create(
                ts.getNameOfDeclaration(node) ?? node,
                jsiiType.fqn,
                nestedType.namespace!,
              ),
            );
          }
        }
      }
    }

    return [jsiiType];
  }

  private getSymbolId(node: ts.Node) {
    return symbolIdentifier(
      this._typeChecker,
      this._typeChecker.getTypeAtLocation(node).symbol,
    );
  }

  private _validateHeritageClauses(clauses?: ts.NodeArray<ts.HeritageClause>) {
    if (clauses == null || clauses.length === 0) {
      // Nothing to do.
      return;
    }
    for (const clause of clauses) {
      for (const node of clause.types) {
        const parentType = this._typeChecker.getTypeAtLocation(node);
        if (parentType.symbol == null) {
          // The parent type won't have a symbol if it's an "error type" inserted by the type checker when the original
          // code contains a compilation error. In such cases, the TypeScript compiler will already have reported about
          // the incoherent declarations, so we'll just not re-validate it there (we'd fail anyway).
          continue;
        }
        // For some reason, we cannot trust parentType.isClassOrInterface()
        const badDecl = parentType.symbol.declarations.find(
          (decl) =>
            !ts.isClassDeclaration(decl) && // <-- local classes
            !ts.isInterfaceDeclaration(decl) && // <-- local interfaces
            !ts.isModuleDeclaration(decl), // <-- imported types
        );
        if (badDecl != null) {
          this._diagnostics.push(
            JsiiDiagnostic.JSII_3004_INVALID_SUPERTYPE.create(
              node,
              clause,
              badDecl,
            ).addRelatedInformation(
              badDecl,
              `The invalid super type is declared here.`,
            ),
          );
        }
      }
    }
  }

  private declarationLocation(node: ts.Declaration): spec.SourceLocation {
    const file = node.getSourceFile();
    const line = ts.getLineAndCharacterOfPosition(file, node.getStart()).line;
    const filename = path
      .normalize(path.relative(this.projectInfo.projectRoot, file.fileName))
      .replace(/\\/g, '/');
    return {
      filename,
      line: line + 1,
    };
  }

  private async _processBaseInterfaces(fqn: string, baseTypes?: ts.Type[]) {
    const erasedBases = new Array<ts.Type>();
    if (!baseTypes) {
      return { erasedBases };
    }

    const result = new Array<spec.NamedTypeReference>();
    const baseInterfaces = new Set<ts.Type>();

    const processBaseTypes = (types: ts.Type[]) => {
      for (const iface of types) {
        // base is private/internal, so we continue recursively with it's own bases
        if (this._isPrivateOrInternal(iface.symbol)) {
          erasedBases.push(iface);
          const bases = iface.getBaseTypes();
          if (bases) {
            processBaseTypes(bases);
          }
          continue;
        }

        baseInterfaces.add(iface);
      }
    };

    processBaseTypes(baseTypes);

    const typeRefs = Array.from(baseInterfaces).map(async (iface) => {
      const decl = iface.symbol.valueDeclaration;
      const typeRef = await this._typeReference(iface, decl, 'base interface');
      return { decl, typeRef };
    });
    for (const { decl, typeRef } of await Promise.all(typeRefs)) {
      if (!spec.isNamedTypeReference(typeRef)) {
        this._diagnostics.push(
          JsiiDiagnostic.JSII_3005_TYPE_USED_AS_INTERFACE.create(decl, typeRef),
        );
        continue;
      }

      this._deferUntilTypesAvailable(fqn, [typeRef], decl, (deref) => {
        if (!spec.isInterfaceType(deref)) {
          this._diagnostics.push(
            JsiiDiagnostic.JSII_3005_TYPE_USED_AS_INTERFACE.create(
              decl,
              typeRef,
            ),
          );
        }
      });

      result.push(typeRef);
    }

    return {
      interfaces: result.length === 0 ? undefined : result,
      erasedBases,
    };
  }

  // eslint-disable-next-line complexity
  private async _visitClass(
    type: ts.Type,
    ctx: EmitContext,
  ): Promise<spec.ClassType | undefined> {
    if (LOG.isTraceEnabled()) {
      LOG.trace(
        `Processing class: ${chalk.gray(ctx.namespace.join('.'))}.${chalk.cyan(
          type.symbol.name,
        )}`,
      );
    }

    if (_hasInternalJsDocTag(type.symbol)) {
      return undefined;
    }

    this._warnAboutReservedWords(type.symbol);

    const fqn = `${[this.projectInfo.name, ...ctx.namespace].join('.')}.${
      type.symbol.name
    }`;

    const jsiiType: spec.ClassType = bindings.setClassRelatedNode(
      {
        assembly: this.projectInfo.name,
        fqn,
        kind: spec.TypeKind.Class,
        name: type.symbol.name,
        namespace:
          ctx.namespace.length > 0 ? ctx.namespace.join('.') : undefined,
        docs: this._visitDocumentation(type.symbol, ctx).docs,
      },
      type.symbol.valueDeclaration as ts.ClassDeclaration,
    );

    if (_isAbstract(type.symbol, jsiiType)) {
      jsiiType.abstract = true;
    }

    const erasedBases = new Array<ts.BaseType>();
    for (let base of type.getBaseTypes() ?? []) {
      if (jsiiType.base) {
        // Ignoring this - there has already been a compilation error generated by tsc here.
        continue;
      }

      //
      // base classes ("extends foo")

      // Crawl up the inheritance tree if the current base type is not exported, so we identify the type(s) to be
      // erased, and identify the closest exported base class, should there be one.
      while (base && this._isPrivateOrInternal(base.symbol)) {
        LOG.debug(
          `Base class of ${chalk.green(jsiiType.fqn)} named ${chalk.green(
            base.symbol.name,
          )} is not exported, erasing it...`,
        );
        erasedBases.push(base);
        base = (base.getBaseTypes() ?? [])[0];
      }
      if (!base) {
        // There is no exported base class to be found, pretend this class has no base class.
        continue;
      }

      // eslint-disable-next-line no-await-in-loop
      const ref = await this._typeReference(
        base,
        type.symbol.valueDeclaration,
        'base class',
      );

      if (!spec.isNamedTypeReference(ref)) {
        this._diagnostics.push(
          JsiiDiagnostic.JSII_3006_TYPE_USED_AS_CLASS.create(
            base.symbol.valueDeclaration ?? base.symbol.declarations[0],
            ref,
          ),
        );
        continue;
      }
      this._deferUntilTypesAvailable(
        fqn,
        [ref],
        base.symbol.valueDeclaration,
        (deref) => {
          if (!spec.isClassType(deref)) {
            this._diagnostics.push(
              JsiiDiagnostic.JSII_3006_TYPE_USED_AS_CLASS.create(
                base.symbol.valueDeclaration ?? base.symbol.declarations[0],
                ref,
              ),
            );
          }
        },
      );
      jsiiType.base = ref.fqn;
    }

    //
    // base interfaces ("implements foo")

    // collect all "implements" declarations from the current type and all
    // erased base types (because otherwise we lose them, see jsii#487)
    const implementsClauses = new Array<ts.HeritageClause>();
    for (const heritage of [type, ...erasedBases].map(
      (t) =>
        (t.symbol.valueDeclaration as ts.ClassDeclaration).heritageClauses ??
        [],
    )) {
      for (const clause of heritage) {
        if (clause.token === ts.SyntaxKind.ExtendsKeyword) {
          // Handled by `getBaseTypes`
          continue;
        } else if (clause.token !== ts.SyntaxKind.ImplementsKeyword) {
          this._diagnostics.push(
            JsiiDiagnostic.JSII_9998_UNSUPPORTED_NODE.create(
              clause,
              `Ignoring ${ts.SyntaxKind[clause.token]} heritage clause`,
            ),
          );
          continue;
        }

        implementsClauses.push(clause);
      }
    }

    // process all "implements" clauses
    const allInterfaces = new Set<string>();
    const baseInterfaces = implementsClauses.map((clause) =>
      this._processBaseInterfaces(
        fqn,
        clause.types.map((t) => this._getTypeFromTypeNode(t)),
      ),
    );
    for (const { interfaces } of await Promise.all(baseInterfaces)) {
      for (const ifc of interfaces ?? []) {
        allInterfaces.add(ifc.fqn);
      }
      if (interfaces) {
        this._deferUntilTypesAvailable(
          jsiiType.fqn,
          interfaces,
          type.symbol.valueDeclaration,
          (...ifaces) => {
            for (const iface of ifaces) {
              if (spec.isInterfaceType(iface) && iface.datatype) {
                this._diagnostics.push(
                  JsiiDiagnostic.JSII_3007_ILLEGAL_STRUCT_EXTENSION.create(
                    type.symbol.valueDeclaration ?? type.symbol.declarations[0],
                    jsiiType,
                    iface,
                  ),
                );
              }
            }
          },
        );
      }
    }

    if (allInterfaces.size > 0) {
      jsiiType.interfaces = Array.from(allInterfaces);
    }

    if (!type.isClass()) {
      throw new Error('Oh no');
    }

    const allDeclarations: Array<{
      decl: ts.Declaration;
      type: ts.InterfaceType | ts.BaseType;
    }> = type.symbol.declarations.map((decl) => ({ decl, type }));

    // Considering erased bases' declarations, too, so they are "blended in"
    for (const base of erasedBases) {
      allDeclarations.push(
        ...base.symbol.declarations.map((decl) => ({ decl, type: base })),
      );
    }

    for (const { decl, type: declaringType } of allDeclarations) {
      const classDecl = decl as ts.ClassDeclaration | ts.InterfaceDeclaration;
      if (!classDecl.members) {
        continue;
      }

      for (const memberDecl of classDecl.members) {
        if (ts.isSemicolonClassElement(memberDecl)) {
          this._diagnostics.push(
            JsiiDiagnostic.JSII_9996_UNNECESSARY_TOKEN.create(memberDecl),
          );
          continue;
        }

        const member: ts.Symbol = ts.isConstructorDeclaration(memberDecl)
          ? (memberDecl as any).symbol
          : this._typeChecker.getSymbolAtLocation(
              ts.getNameOfDeclaration(memberDecl)!,
            )!;

        if (
          !(declaringType.symbol.getDeclarations() ?? []).find(
            (d) => d === memberDecl.parent,
          )
        ) {
          continue;
        }

        if (this._isPrivateOrInternal(member, memberDecl as ts.ClassElement)) {
          continue;
        }

        // constructors are handled later
        if (ts.isConstructorDeclaration(memberDecl)) {
          continue;
        }

        // eslint-disable-next-line no-await-in-loop
        if (
          ts.isMethodDeclaration(memberDecl) ||
          ts.isMethodSignature(memberDecl)
        ) {
          // eslint-disable-next-line no-await-in-loop
          await this._visitMethod(
            member,
            jsiiType,
            ctx.replaceStability(jsiiType.docs?.stability),
            classDecl,
          );
        } else if (
          ts.isPropertyDeclaration(memberDecl) ||
          ts.isPropertySignature(memberDecl) ||
          ts.isAccessor(memberDecl)
        ) {
          // eslint-disable-next-line no-await-in-loop
          await this._visitProperty(
            member,
            jsiiType,
            ctx.replaceStability(jsiiType.docs?.stability),
            classDecl,
          );
        } else {
          this._diagnostics.push(
            JsiiDiagnostic.JSII_9998_UNSUPPORTED_NODE.create(
              ts.getNameOfDeclaration(memberDecl) ?? memberDecl,
              memberDecl.kind,
            ),
          );
        }
        /* eslint-enable no-await-in-loop */
      }
    }

    const memberEmitContext = ctx.replaceStability(
      jsiiType.docs && jsiiType.docs.stability,
    );

    // Find the first defined constructor in this class, or it's erased bases
    const constructor = [type, ...erasedBases]
      .map(getConstructor)
      .find((ctor) => ctor != null);
    const ctorDeclaration =
      constructor && (constructor.declarations[0] as ts.ConstructorDeclaration);
    if (constructor && ctorDeclaration) {
      const signature =
        this._typeChecker.getSignatureFromDeclaration(ctorDeclaration);

      if (
        (ts.getCombinedModifierFlags(ctorDeclaration) &
          ts.ModifierFlags.Private) ===
        0
      ) {
        jsiiType.initializer = {
          locationInModule: this.declarationLocation(ctorDeclaration),
        };
        if (signature) {
          for (const param of signature.getParameters()) {
            jsiiType.initializer.parameters =
              jsiiType.initializer.parameters ?? [];
            jsiiType.initializer.parameters.push(
              // eslint-disable-next-line no-await-in-loop
              await this._toParameter(
                param,
                ctx.replaceStability(jsiiType.docs?.stability),
              ),
            );
            jsiiType.initializer.variadic =
              jsiiType.initializer?.parameters?.some((p) => !!p.variadic) ||
              undefined;
            jsiiType.initializer.protected =
              (ts.getCombinedModifierFlags(ctorDeclaration) &
                ts.ModifierFlags.Protected) !==
                0 || undefined;
          }
        }
        this._verifyConsecutiveOptionals(
          ctorDeclaration,
          jsiiType.initializer.parameters,
        );
        jsiiType.initializer.docs = this._visitDocumentation(
          constructor,
          memberEmitContext,
        ).docs;
        this.overrideDocComment(
          constructor,
          jsiiType.initializer.docs,
          paramDocs(jsiiType.initializer.parameters),
        );
      }

      // Process constructor-based property declarations even if constructor is private
      if (signature) {
        for (const param of signature.getParameters()) {
          if (
            ts.isParameterPropertyDeclaration(
              param.valueDeclaration,
              param.valueDeclaration.parent,
            ) &&
            !this._isPrivateOrInternal(param)
          ) {
            // eslint-disable-next-line no-await-in-loop
            await this._visitProperty(
              param,
              jsiiType,
              memberEmitContext,
              ctorDeclaration.parent,
            );
          }
        }
      }
    } else if (jsiiType.base) {
      this._deferUntilTypesAvailable(
        fqn,
        [jsiiType.base],
        type.symbol.valueDeclaration,
        (baseType) => {
          if (spec.isClassType(baseType)) {
            jsiiType.initializer = baseType.initializer;
          } else {
            this._diagnostics.push(
              JsiiDiagnostic.JSII_3999_INCOHERENT_TYPE_MODEL.create(
                type.symbol.valueDeclaration ?? type.symbol.declarations[0],
                `Base type of ${jsiiType.fqn} (${jsiiType.base}) is not a class`,
              ),
            );
          }
        },
      );
    } else {
      jsiiType.initializer = {
        docs: ctx.stability && { stability: ctx.stability },
      };
    }

    this._verifyNoStaticMixing(jsiiType, type.symbol.valueDeclaration);

    this.overrideDocComment(type.getSymbol(), jsiiType?.docs);

    return _sortMembers(jsiiType);
  }

  /**
   * Use the TypeChecker's getTypeFromTypeNode, but throw a descriptive error if it fails
   */
  private _getTypeFromTypeNode(t: ts.TypeNode) {
    const type = this._typeChecker.getTypeFromTypeNode(t);
    if (isErrorType(type)) {
      throw new Error(
        `Unable to resolve type: ${t.getFullText()}. This typically happens if something is wrong with your dependency closure.`,
      );
    }
    return type;
  }

  /**
   * Check that this class doesn't declare any members that are of different staticness in itself or any of its bases
   */
  private _verifyNoStaticMixing(klass: spec.ClassType, decl: ts.Declaration) {
    // Check class itself--may have two methods/props with the same name, so check the arrays
    const statics = new Set(
      (klass.methods ?? [])
        .concat(klass.properties ?? [])
        .filter((x) => x.static)
        .map((x) => x.name),
    );
    const nonStatics = new Set(
      (klass.methods ?? [])
        .concat(klass.properties ?? [])
        .filter((x) => !x.static)
        .map((x) => x.name),
    );
    // Intersect
    for (const member of intersect(statics, nonStatics)) {
      this._diagnostics.push(
        JsiiDiagnostic.JSII_5013_STATIC_INSTANCE_CONFLICT.create(
          decl,
          member,
          klass,
        ),
      );
    }

    // Check against base classes. They will not contain duplicate member names so we can load
    // the members into a map.
    const classMembers = typeMembers(klass);
    this._withBaseClass(klass, decl, (base, recurse) => {
      for (const [name, baseMember] of Object.entries(typeMembers(base))) {
        const member = classMembers[name];
        if (!member) {
          continue;
        }

        if (!!baseMember.static !== !!member.static) {
          this._diagnostics.push(
            JsiiDiagnostic.JSII_5014_INHERITED_STATIC_CONFLICT.create(
              decl,
              member,
              klass,
              baseMember,
              base,
            ),
          );
        }
      }

      recurse();
    });
  }

  /**
   * Wrapper around _deferUntilTypesAvailable, invoke the callback with the given classes' base type
   *
   * Does nothing if the given class doesn't have a base class.
   *
   * The second argument will be a `recurse` function for easy recursion up the inheritance tree
   * (no messing around with binding 'self' and 'this' and doing multiple calls to _withBaseClass.)
   */
  private _withBaseClass(
    klass: spec.ClassType,
    decl: ts.Declaration,
    cb: (base: spec.ClassType, recurse: () => void) => void,
  ) {
    if (klass.base) {
      this._deferUntilTypesAvailable(klass.fqn, [klass.base], decl, (base) => {
        if (!spec.isClassType(base)) {
          throw new Error('Oh no');
        }
        cb(base, () => this._withBaseClass(base, decl, cb));
      });
    }
  }

  /**
   * @returns true if this member is internal and should be omitted from the type manifest
   */
  private _isPrivateOrInternal(
    symbol: ts.Symbol,
    validateDeclaration?: ts.Declaration,
  ): boolean {
    const hasInternalJsDocTag = _hasInternalJsDocTag(symbol);
    const hasUnderscorePrefix =
      symbol.name !== '__constructor' && symbol.name.startsWith('_');

    if (_isPrivate(symbol)) {
      LOG.trace(
        `${chalk.cyan(
          symbol.name,
        )} is marked "private", or is an unexported type declaration`,
      );
      return true;
    }

    if (!hasInternalJsDocTag && !hasUnderscorePrefix) {
      return false;
    }

    // we only validate if we have a declaration
    if (validateDeclaration) {
      if (!hasUnderscorePrefix) {
        this._diagnostics.push(
          JsiiDiagnostic.JSII_8005_INTERNAL_UNDERSCORE.create(
            ts.getNameOfDeclaration(validateDeclaration) ?? validateDeclaration,
            symbol.name,
          ),
        );
      }

      if (!hasInternalJsDocTag) {
        this._diagnostics.push(
          JsiiDiagnostic.JSII_8006_UNDERSCORE_INTERNAL.create(
            ts.getNameOfDeclaration(validateDeclaration) ?? validateDeclaration,
            symbol.name,
          ),
        );
      }
    }

    return true;
  }

  private async _visitEnum(
    type: ts.Type,
    ctx: EmitContext,
  ): Promise<spec.EnumType | undefined> {
    if (LOG.isTraceEnabled()) {
      LOG.trace(
        `Processing enum: ${chalk.gray(ctx.namespace.join('.'))}.${chalk.cyan(
          type.symbol.name,
        )}`,
      );
    }

    // Forcefully resolving to the EnumDeclaration symbol for single-valued enums
    let decl: ts.Node | undefined = type.symbol.declarations[0];
    let symbol: ts.Symbol | undefined;
    if (ts.isEnumMember(decl)) {
      decl = decl?.parent;
    }
    if (ts.isEnumDeclaration(decl)) {
      symbol = getSymbolFromDeclaration(decl, this._typeChecker);
    }
    if (!decl || !symbol || !ts.isEnumDeclaration(decl)) {
      throw new Error(
        `Unable to resolve enum declaration for ${type.symbol.name}!`,
      );
    }

    if (_hasInternalJsDocTag(symbol)) {
      return Promise.resolve(undefined);
    }

    this._warnAboutReservedWords(symbol);

    const flags = ts.getCombinedModifierFlags(decl);
    if (flags & ts.ModifierFlags.Const) {
      this._diagnostics.push(
        JsiiDiagnostic.JSII_1000_NO_CONST_ENUM.create(
          decl.modifiers?.find(
            (mod) => mod.kind === ts.SyntaxKind.ConstKeyword,
          ) ?? decl,
        ),
      );
    }

    const { docs } = this._visitDocumentation(symbol, ctx);

    const typeContext = ctx.replaceStability(docs?.stability);
    const members = type.isUnion() ? type.types : [type];

    const jsiiType: spec.EnumType = bindings.setEnumRelatedNode(
      {
        assembly: this.projectInfo.name,
        fqn: `${[this.projectInfo.name, ...ctx.namespace].join('.')}.${
          symbol.name
        }`,
        kind: spec.TypeKind.Enum,
        members: members.map((m) => {
          const { docs } = this._visitDocumentation(m.symbol, typeContext);
          this.overrideDocComment(m.symbol, docs);
          return { name: m.symbol.name, docs };
        }),
        name: symbol.name,
        namespace:
          ctx.namespace.length > 0 ? ctx.namespace.join('.') : undefined,
        docs,

        // Set SymbolId here instead of later, as by default TS will pick single-enum members
        // as the target symbol if possible.
        symbolId: symbolIdentifier(this._typeChecker, symbol),
      },
      decl,
    );

    this.overrideDocComment(type.getSymbol(), jsiiType?.docs);

    return Promise.resolve(jsiiType);
  }

  /**
   * Return docs for a symbol
   */
  private _visitDocumentation(
    sym: ts.Symbol,
    context: EmitContext,
  ): { readonly docs?: spec.Docs; readonly hints: TypeSystemHints } {
    const result = parseSymbolDocumentation(sym, this._typeChecker);

    for (const diag of result.diagnostics ?? []) {
      this._diagnostics.push(
        JsiiDiagnostic.JSII_7999_DOCUMENTATION_ERROR.create(
          sym.valueDeclaration ?? sym.declarations[0],
          diag,
        ),
      );
    }

    const decl = sym.valueDeclaration ?? sym.declarations[0];
    // The @struct hint is only valid for interface declarations
    if (!ts.isInterfaceDeclaration(decl) && result.hints.struct) {
      this._diagnostics.push(
        JsiiDiagnostic.JSII_7001_ILLEGAL_HINT.create(
          _findHint(decl, 'struct')!,
          'struct',
          'interfaces with only readonly properties',
        )
          .addRelatedInformation(
            ts.getNameOfDeclaration(decl) ?? decl,
            'The annotated declaration is here',
          )
          .preformat(this.projectInfo.projectRoot),
      );
      // Clean up the bad hint...
      delete (result.hints as any).struct;
    }

    // Apply the current context's stability if none was specified locally.
    if (result.docs.stability == null) {
      result.docs.stability = context.stability;
    }

    const allUndefined = Object.values(result.docs).every(
      (v) => v === undefined,
    );
    return {
      docs: !allUndefined ? result.docs : undefined,
      hints: result.hints,
    };
  }

  /**
   * Check that all parameters the doc block refers to with a @param declaration actually exist
   */
  private _validateReferencedDocParams(
    method: spec.Method,
    methodSym: ts.Symbol,
  ) {
    const params = getReferencedDocParams(methodSym);
    const actualNames = new Set((method.parameters ?? []).map((p) => p.name));
    for (const param of params) {
      if (!actualNames.has(param)) {
        this._diagnostics.push(
          JsiiDiagnostic.JSII_7000_NON_EXISTENT_PARAMETER.create(
            methodSym.valueDeclaration ?? methodSym.declarations[0],
            method,
            param,
          ),
        );
      }
    }
  }

  private async _visitInterface(
    type: ts.Type,
    ctx: EmitContext,
  ): Promise<spec.InterfaceType | undefined> {
    if (LOG.isTraceEnabled()) {
      LOG.trace(
        `Processing interface: ${chalk.gray(
          ctx.namespace.join('.'),
        )}.${chalk.cyan(type.symbol.name)}`,
      );
    }

    if (_hasInternalJsDocTag(type.symbol)) {
      return undefined;
    }

    this._warnAboutReservedWords(type.symbol);

    const fqn = `${[this.projectInfo.name, ...ctx.namespace].join('.')}.${
      type.symbol.name
    }`;

    const { docs, hints } = this._visitDocumentation(type.symbol, ctx);
    const jsiiType: spec.InterfaceType = bindings.setInterfaceRelatedNode(
      {
        assembly: this.projectInfo.name,
        fqn,
        kind: spec.TypeKind.Interface,
        name: type.symbol.name,
        namespace:
          ctx.namespace.length > 0 ? ctx.namespace.join('.') : undefined,
        docs,
      },
      type.symbol.declarations[0] as ts.InterfaceDeclaration,
    );

    const { interfaces, erasedBases } = await this._processBaseInterfaces(
      fqn,
      type.getBaseTypes(),
    );
    jsiiType.interfaces = apply(interfaces, (arr) => arr.map((i) => i.fqn));

    for (const declaringType of [type, ...erasedBases]) {
      for (const member of declaringType.getProperties()) {
        if (
          !(declaringType.symbol.getDeclarations() ?? []).find(
            (decl) => decl === member.valueDeclaration?.parent,
          )
        ) {
          continue;
        }

        if (
          this._isPrivateOrInternal(
            member,
            member.valueDeclaration as ts.PropertyDeclaration,
          )
        ) {
          continue;
        }

        if (
          ts.isMethodDeclaration(member.valueDeclaration) ||
          ts.isMethodSignature(member.valueDeclaration)
        ) {
          // eslint-disable-next-line no-await-in-loop
          await this._visitMethod(
            member,
            jsiiType,
            ctx.replaceStability(jsiiType.docs?.stability),
            (type.symbol.valueDeclaration ??
              type.symbol.declarations[0]) as ts.InterfaceDeclaration,
          );
        } else if (
          ts.isPropertyDeclaration(member.valueDeclaration) ||
          ts.isPropertySignature(member.valueDeclaration) ||
          ts.isAccessor(member.valueDeclaration)
        ) {
          // eslint-disable-next-line no-await-in-loop
          await this._visitProperty(
            member,
            jsiiType,
            ctx.replaceStability(jsiiType.docs?.stability),
            (type.symbol.valueDeclaration ??
              type.symbol.declarations[0]) as ts.InterfaceDeclaration,
          );
        } else {
          this._diagnostics.push(
            JsiiDiagnostic.JSII_9998_UNSUPPORTED_NODE.create(
              _nameOrDeclarationNode(member),
              (member.valueDeclaration ?? member.declarations[0]).kind,
            ),
          );
        }
      }
    }

    // Calculate datatype based on the datatypeness of this interface and all of its parents
    // To keep the spec minimal the actual values of the attribute are "true" or "undefined" (to represent "false").
    const declaration =
      type.symbol.valueDeclaration ?? type.symbol.declarations[0];
    this._deferUntilTypesAvailable(
      fqn,
      jsiiType.interfaces ?? [],
      declaration,
      (...bases: spec.Type[]) => {
        if ((jsiiType.methods ?? []).length === 0) {
          jsiiType.datatype = true;
        } else if (hints.struct) {
          this._diagnostics.push(
            jsiiType.methods!.reduce(
              (diag, mthod) => {
                const node = bindings.getMethodRelatedNode(mthod);
                return node
                  ? diag.addRelatedInformation(
                      ts.getNameOfDeclaration(node) ?? node,
                      `A method is declared here`,
                    )
                  : diag;
              },
              JsiiDiagnostic.JSII_7001_ILLEGAL_HINT.create(
                _findHint(declaration, 'struct')!,
                'struct',
                'interfaces with only readonly properties',
              )
                .addRelatedInformation(
                  ts.getNameOfDeclaration(declaration) ?? declaration,
                  'The annotated declartion is here',
                )
                .preformat(this.projectInfo.projectRoot),
            ),
          );
        }

        for (const base of bases) {
          if (spec.isInterfaceType(base) && !base.datatype) {
            jsiiType.datatype = undefined;
          }
        }

        const interfaceName = isInterfaceName(jsiiType.name);

        // If it's not a datatype the name must start with an "I".
        if (!jsiiType.datatype && !interfaceName) {
          this._diagnostics.push(
            JsiiDiagnostic.JSII_8007_BEHAVIORAL_INTERFACE_NAME.create(
              ts.getNameOfDeclaration(declaration) ?? declaration,
              jsiiType.name,
            ),
          );
        }

        // If the name starts with an "I" it is not intended as a datatype, so switch that off,
        // unless a TSDoc hint was set to force this to be considered a behavioral interface.
        if (jsiiType.datatype && interfaceName && !hints.struct) {
          delete jsiiType.datatype;
        }

        // Okay, this is a data type, check that all properties are readonly
        if (jsiiType.datatype) {
          for (const prop of jsiiType.properties ?? []) {
            if (!prop.immutable) {
              const p = type.getProperty(prop.name)!;
              this._diagnostics.push(
                JsiiDiagnostic.JSII_3008_STRUCT_PROPS_MUST_BE_READONLY.create(
                  _nameOrDeclarationNode(p),
                  p.name,
                  jsiiType,
                ),
              );

              // force property to be "readonly" since jsii languages will pass this by-value
              prop.immutable = true;
            }
          }
        } else {
          // This is *NOT* a data type, so it may not extend something that is one.
          for (const base of bases) {
            if (!spec.isInterfaceType(base)) {
              // Invalid type we already warned about earlier, just ignoring it here..
              continue;
            }
            if (base.datatype) {
              this._diagnostics.push(
                JsiiDiagnostic.JSII_3007_ILLEGAL_STRUCT_EXTENSION.create(
                  type.symbol.valueDeclaration ?? type.symbol.declarations[0],
                  jsiiType,
                  base,
                ),
              );
            }
          }
        }
      },
    );

    // Check that no interface declares a member that's already declared
    // in a base type (not allowed in C#).
    const names = memberNames(jsiiType);
    const checkNoIntersection = (...bases: spec.Type[]) => {
      for (const base of bases) {
        if (!spec.isInterfaceType(base)) {
          continue;
        }

        const baseMembers = memberNames(base);
        for (const memberName of names) {
          if (baseMembers.includes(memberName)) {
            this._diagnostics.push(
              JsiiDiagnostic.JSII_5015_REDECLARED_INTERFACE_MEMBER.create(
                type.symbol.valueDeclaration ?? type.symbol.declarations[0],
                memberName,
                jsiiType,
              ),
            );
          }
        }
        // Recurse upwards
        this._deferUntilTypesAvailable(
          fqn,
          base.interfaces ?? [],
          type.symbol.valueDeclaration,
          checkNoIntersection,
        );
      }
    };
    this._deferUntilTypesAvailable(
      fqn,
      jsiiType.interfaces ?? [],
      type.symbol.valueDeclaration,
      checkNoIntersection,
    );

    this.overrideDocComment(type.getSymbol(), jsiiType?.docs);

    return _sortMembers(jsiiType);
  }

  private async _visitMethod(
    symbol: ts.Symbol,
    type: spec.ClassType | spec.InterfaceType,
    ctx: EmitContext,
    declaringTypeDecl: ts.ClassLikeDeclaration | ts.InterfaceDeclaration,
  ) {
    if (LOG.isTraceEnabled()) {
      LOG.trace(
        `Processing method: ${chalk.green(type.fqn)}#${chalk.cyan(
          symbol.name,
        )}`,
      );
    }

    const declaration = symbol.valueDeclaration as
      | ts.MethodDeclaration
      | ts.MethodSignature;
    const signature =
      this._typeChecker.getSignatureFromDeclaration(declaration);
    if (!signature) {
      this._diagnostics.push(
        JsiiDiagnostic.JSII_9004_UNABLE_TO_COMPUTE_SIGNATURE.create(
          declaration,
          symbol.name,
          type,
        ),
      );
      return;
    }

    if (Case.pascal(type.name) === Case.pascal(symbol.name)) {
      this._diagnostics.push(
        JsiiDiagnostic.JSII_5019_MEMBER_TYPE_NAME_CONFLICT.create(
          declaration.name,
          'method',
          symbol,
          type,
        ).addRelatedInformation(
          declaringTypeDecl.name ?? declaringTypeDecl,
          `The declaring ${type.kind} is introduced here`,
        ),
      );
    }

    if (isProhibitedMemberName(symbol.name)) {
      this._diagnostics.push(
        JsiiDiagnostic.JSII_5016_PROHIBITED_MEMBER_NAME.create(
          declaration.name,
          symbol.name,
        ),
      );
      return;
    }
    this._warnAboutReservedWords(symbol);

    const parameters = await Promise.all(
      signature.getParameters().map((p) => this._toParameter(p, ctx)),
    );

    const returnType = signature.getReturnType();
    const method: spec.Method = bindings.setMethodRelatedNode(
      {
        abstract: _isAbstract(symbol, type) || undefined,
        name: symbol.name,
        parameters: parameters.length > 0 ? parameters : undefined,
        protected: _isProtected(symbol) || undefined,
        returns: _isVoid(returnType)
          ? undefined
          : await this._optionalValue(
              returnType,
              declaration.name,
              'return type',
            ),
        async: _isPromise(returnType) || undefined,
        static: _isStatic(symbol) || undefined,
        locationInModule: this.declarationLocation(declaration),
      },
      declaration,
    );
    method.variadic =
      method.parameters?.some((p) => !!p.variadic) === true ? true : undefined;

    this._verifyConsecutiveOptionals(declaration, method.parameters);

    method.docs = this._visitDocumentation(symbol, ctx).docs;

    // If the last parameter is a datatype, verify that it does not share any field names with
    // other function arguments, so that it can be turned into keyword arguments by jsii frontends
    // that support such.
    const lastParamTypeRef = apply(last(parameters), (x) => x.type);
    const lastParamSymbol = last(signature.getParameters());
    if (lastParamTypeRef && spec.isNamedTypeReference(lastParamTypeRef)) {
      this._deferUntilTypesAvailable(
        symbol.name,
        [lastParamTypeRef],
        lastParamSymbol!.declarations[0],
        (lastParamType) => {
          if (!spec.isInterfaceType(lastParamType) || !lastParamType.datatype) {
            return;
          }

          // Liftable datatype, make sure no parameter names match any of the properties in the datatype
          const propNames = this.allProperties(lastParamType);
          const paramNames = new Set(
            parameters.slice(0, parameters.length - 1).map((x) => x.name),
          );
          const sharedNames = intersection(propNames, paramNames);

          for (const badName of sharedNames) {
            this._diagnostics.push(
              JsiiDiagnostic.JSII_5017_POSITIONAL_KEYWORD_CONFLICT.create(
                declaration,
                badName,
              ),
            );
          }
        },
      );
    }

    this._validateReferencedDocParams(method, symbol);

    type.methods = type.methods ?? [];
    if (
      type.methods.find(
        (m) => m.name === method.name && m.static === method.static,
      ) != null
    ) {
      LOG.trace(
        `Dropping re-declaration of ${chalk.green(type.fqn)}#${chalk.cyan(
          method.name,
        )}`,
      );
      return;
    }
    type.methods.push(method);
    this.overrideDocComment(symbol, method.docs, paramDocs(method.parameters));
  }

  private _warnAboutReservedWords(symbol: ts.Symbol) {
    if (!enabledWarnings['reserved-word']) {
      return;
    }

    const reservingLanguages = isReservedName(symbol.name);
    if (reservingLanguages) {
      this._diagnostics.push(
        JsiiDiagnostic.JSII_5018_RESERVED_WORD.create(
          _nameOrDeclarationNode(symbol),
          symbol.name,
          reservingLanguages,
        ),
      );
    }
  }

  private async _visitProperty(
    symbol: ts.Symbol,
    type: spec.ClassType | spec.InterfaceType,
    ctx: EmitContext,
    declaringTypeDecl: ts.ClassLikeDeclaration | ts.InterfaceDeclaration,
  ) {
    if (type.properties?.find((p) => p.name === symbol.name)) {
      /*
       * Second declaration of the same property. For example, if code specifies a getter & setter signature,
       * there will be one pass for each of the signatures, but we can process only the first encountered. The
       * typescript compiler will take care of making sure we don't have conflicting declarations, anyway.
       */
      return;
    }

    if (LOG.isTraceEnabled()) {
      LOG.trace(
        `Processing property: ${chalk.green(type.fqn)}#${chalk.cyan(
          symbol.name,
        )}`,
      );
    }

    const declaration = symbol.valueDeclaration ?? symbol.declarations[0];
    const signature = declaration as
      | ts.PropertySignature
      | ts.PropertyDeclaration
      | ts.AccessorDeclaration
      | ts.ParameterPropertyDeclaration;

    if (Case.pascal(type.name) === Case.pascal(symbol.name)) {
      this._diagnostics.push(
        JsiiDiagnostic.JSII_5019_MEMBER_TYPE_NAME_CONFLICT.create(
          signature.name,
          'property',
          symbol,
          type,
        ).addRelatedInformation(
          declaringTypeDecl.name ?? declaringTypeDecl,
          `The declaring ${type.kind} is introduced here`,
        ),
      );
    }

    if (isProhibitedMemberName(symbol.name)) {
      this._diagnostics.push(
        JsiiDiagnostic.JSII_5016_PROHIBITED_MEMBER_NAME.create(
          symbol.valueDeclaration ?? symbol.declarations[0],
          symbol.name,
        ),
      );
      return;
    }

    this._warnAboutReservedWords(symbol);

    const property: spec.Property = bindings.setPropertyRelatedNode(
      {
        ...(await this._optionalValue(
          this._typeChecker.getTypeOfSymbolAtLocation(symbol, signature),
          signature.name,
          'property type',
        )),
        abstract: _isAbstract(symbol, type) || undefined,
        name: symbol.name,
        protected: _isProtected(symbol) || undefined,
        static: _isStatic(symbol) || undefined,
        locationInModule: this.declarationLocation(signature),
      },
      signature,
    );

    if (ts.isGetAccessor(signature)) {
      const decls = symbol.getDeclarations() ?? [];
      property.immutable =
        !decls.some((decl) => ts.isSetAccessor(decl)) || undefined;
    } else {
      property.immutable =
        (ts.getCombinedModifierFlags(signature) & ts.ModifierFlags.Readonly) !==
          0 || undefined;
    }

    if (signature.questionToken) {
      property.optional = true;
    }

    if (
      property.static &&
      property.immutable &&
      ts.isPropertyDeclaration(signature) &&
      signature.initializer
    ) {
      property.const = true;
    }

    property.docs = this._visitDocumentation(symbol, ctx).docs;

    type.properties = type.properties ?? [];
    if (
      type.properties.find(
        (prop) =>
          prop.name === property.name && prop.static === property.static,
      ) != null
    ) {
      LOG.trace(
        `Dropping re-declaration of ${chalk.green(type.fqn)}#${chalk.cyan(
          property.name,
        )}`,
      );
      return;
    }
    type.properties.push(property);
    this.overrideDocComment(symbol, property.docs);
  }

  private async _toParameter(
    paramSymbol: ts.Symbol,
    ctx: EmitContext,
  ): Promise<spec.Parameter> {
    if (LOG.isTraceEnabled()) {
      LOG.trace(`Processing parameter: ${chalk.cyan(paramSymbol.name)}`);
    }
    const paramDeclaration =
      paramSymbol.valueDeclaration as ts.ParameterDeclaration;

    this._warnAboutReservedWords(paramSymbol);

    const parameter: spec.Parameter = bindings.setParameterRelatedNode(
      {
        ...(await this._optionalValue(
          this._typeChecker.getTypeAtLocation(paramDeclaration),
          paramDeclaration.name,
          'parameter type',
        )),
        name: paramSymbol.name,
        variadic: paramDeclaration.dotDotDotToken && true,
      },
      paramDeclaration,
    );

    if (parameter.variadic && spec.isCollectionTypeReference(parameter.type)) {
      // TypeScript types variadic parameters as an array, but JSII uses the item-type instead.
      parameter.type = parameter.type.collection.elementtype;
    } else if (paramDeclaration.initializer || paramDeclaration.questionToken) {
      // Optional parameters have an inherently null-able type.
      parameter.optional = true;
    }

    parameter.docs = this._visitDocumentation(
      paramSymbol,
      ctx.removeStability(), // No inheritance on purpose
    ).docs;

    // Don't rewrite doc comment here on purpose -- instead, we add them as '@param'
    // into the parent's doc comment.

    return parameter;
  }

  private async _typeReference(
    type: ts.Type,
    declaration: ts.Node,
    purpose: TypeUseKind,
  ): Promise<spec.TypeReference> {
    const optionalValue = await this._optionalValue(type, declaration, purpose);
    if (optionalValue.optional) {
      this._diagnostics.push(
        JsiiDiagnostic.JSII_3999_INCOHERENT_TYPE_MODEL.create(
          declaration,
          'Encountered optional value in location where a plain type reference is expected',
        ),
      );
    }
    return optionalValue.type;
  }

  private async _optionalValue(
    type: ts.Type,
    declaration: ts.Node,
    purpose: TypeUseKind,
  ): Promise<spec.OptionalValue> {
    const isThisType = _isThisType(type, this._typeChecker);

    if (type.isLiteral() && _isEnumLike(type)) {
      type = this._typeChecker.getBaseTypeOfLiteralType(type);
    } else {
      type = this._typeChecker.getApparentType(type);
    }

    const primitiveType = _tryMakePrimitiveType.call(this);
    if (primitiveType) {
      return { type: primitiveType };
    }

    if (type.isUnion() && !_isEnumLike(type)) {
      return _unionType.call(this);
    }

    if (!type.symbol) {
      this._diagnostics.push(
        JsiiDiagnostic.JSII_1001_TYPE_HAS_NO_SYMBOL.create(declaration),
      );
      return { type: spec.CANONICAL_ANY };
    }

    if (type.symbol.name === 'Array') {
      return { type: await _arrayType.call(this) };
    }

    if (type.symbol.name === '__type' && type.symbol.members) {
      return { type: await _mapType.call(this) };
    }

    if (type.symbol.escapedName === 'Promise') {
      const typeRef = type as ts.TypeReference;
      if (!typeRef.typeArguments || typeRef.typeArguments.length !== 1) {
        this._diagnostics.push(
          JsiiDiagnostic.JSII_1002_UNSPECIFIED_PROMISE.create(declaration),
        );
        return { type: spec.CANONICAL_ANY };
      }
      return {
        type: await this._typeReference(
          typeRef.typeArguments[0],
          declaration,
          purpose,
        ),
      };
    }

    return {
      type: { fqn: await this._getFQN(type, declaration, purpose, isThisType) },
    };

    async function _arrayType(
      this: Assembler,
    ): Promise<spec.CollectionTypeReference> {
      const typeRef = type as ts.TypeReference;
      let elementtype: spec.TypeReference;

      if (typeRef.typeArguments?.length === 1) {
        elementtype = await this._typeReference(
          typeRef.typeArguments[0],
          declaration,
          'list element type',
        );
      } else {
        const count = typeRef.typeArguments
          ? typeRef.typeArguments.length
          : 'none';
        this._diagnostics.push(
          JsiiDiagnostic.JSII_1003_UNSUPPORTED_TYPE.create(
            declaration,
            `Array references must have exactly one type argument (found ${count})`,
          ),
        );
        elementtype = spec.CANONICAL_ANY;
      }

      return {
        collection: {
          elementtype,
          kind: spec.CollectionKind.Array,
        },
      };
    }

    async function _mapType(
      this: Assembler,
    ): Promise<spec.CollectionTypeReference> {
      let elementtype: spec.TypeReference;
      const objectType = type.getStringIndexType();
      if (objectType) {
        elementtype = await this._typeReference(
          objectType,
          declaration,
          'map element type',
        );
      } else {
        this._diagnostics.push(
          JsiiDiagnostic.JSII_1003_UNSUPPORTED_TYPE.create(
            declaration,
            'Only string-indexed map types are supported',
          ),
        );
        elementtype = spec.CANONICAL_ANY;
      }
      return {
        collection: {
          elementtype,
          kind: spec.CollectionKind.Map,
        },
      };
    }

    function _tryMakePrimitiveType(
      this: Assembler,
    ): spec.PrimitiveTypeReference | undefined {
      if (!type.symbol) {
        if (type.flags & ts.TypeFlags.Object) {
          return { primitive: spec.PrimitiveType.Json };
        }
        if (type.flags & (ts.TypeFlags.Any | ts.TypeFlags.Unknown)) {
          return spec.CANONICAL_ANY;
        }
      } else if (
        type.symbol.valueDeclaration &&
        isUnder(
          type.symbol.valueDeclaration.getSourceFile().fileName,
          this.stdlib,
        )
      ) {
        switch (type.symbol.name) {
          case 'Boolean':
            return { primitive: spec.PrimitiveType.Boolean };
          case 'Date':
            return { primitive: spec.PrimitiveType.Date };
          case 'Number':
            return { primitive: spec.PrimitiveType.Number };
          case 'String':
            return { primitive: spec.PrimitiveType.String };
        }
      }
      // Not a primitive type!
      return undefined;
    }

    async function _unionType(this: Assembler): Promise<spec.OptionalValue> {
      const types = new Array<spec.TypeReference>();
      let optional: boolean | undefined;

      for (const subType of (type as ts.UnionType).types) {
        if (subType.flags & ts.TypeFlags.Undefined) {
          optional = true;
          continue;
        }
        // eslint-disable-next-line no-await-in-loop
        const resolvedType = await this._typeReference(
          subType,
          declaration,
          purpose,
        );
        if (types.find((ref) => deepEqual(ref, resolvedType)) != null) {
          continue;
        }
        types.push(resolvedType);
      }

      return types.length === 1
        ? { optional, type: types[0] }
        : { optional, type: { union: { types } } };
    }
  }

  private callDeferredsInOrder() {
    // Do a topological call order of all deferreds.
    while (this._deferred.length > 0) {
      // All fqns in dependency lists that don't have any pending
      // deferreds themselves can be executed now, so are removed from
      // dependency lists.
      const pendingFqns = new Set<string>(this._deferred.map((x) => x.fqn));
      for (const deferred of this._deferred) {
        restrictDependenciesTo(deferred, pendingFqns);
      }

      // Invoke all deferreds with no more dependencies and remove them from the list.
      let invoked = false;
      for (let i = 0; i < this._deferred.length; i++) {
        if (this._deferred[i].dependedFqns.length === 0) {
          const deferred = this._deferred.splice(i, 1)[0];
          deferred.cb();
          invoked = true;
        }
      }

      if (!invoked) {
        // Apparently we're stuck. Complain loudly.
        throw new Error(
          `Could not invoke any more deferreds, cyclic dependency? Remaining: ${JSON.stringify(
            this._deferred,
            undefined,
            2,
          )}`,
        );
      }
    }

    /**
     * Retain only elements in the dependencyfqn that are also in the set
     */
    function restrictDependenciesTo(def: DeferredRecord, fqns: Set<string>) {
      def.dependedFqns = def.dependedFqns.filter(fqns.has.bind(fqns));
    }
  }

  /**
   * Return the set of all (inherited) properties of an interface
   */
  private allProperties(root: spec.InterfaceType): Set<string> {
    const ret = new Set<string>();
    recurse.call(this, root);
    return ret;

    function recurse(this: Assembler, int: spec.InterfaceType) {
      for (const property of int.properties ?? []) {
        ret.add(property.name);
      }

      for (const baseRef of int.interfaces ?? []) {
        const base = this._dereference(baseRef, undefined);
        if (!base) {
          throw new Error(
            'Impossible to have unresolvable base in allProperties()',
          );
        }
        if (!spec.isInterfaceType(base)) {
          throw new Error(
            'Impossible to have non-interface base in allProperties()',
          );
        }

        recurse.call(this, base);
      }
    }
  }

  private _verifyConsecutiveOptionals(
    node: ts.Node,
    parameters?: spec.Parameter[],
  ) {
    if (!parameters) {
      return;
    }

    const remaining = [...parameters].reverse();
    while (remaining.length > 0) {
      const current = remaining.pop()!;
      if (current.optional) {
        const offender = remaining.find((p) => !p.optional && !p.variadic);
        if (offender == null) {
          continue;
        }
        this._diagnostics.push(
          JsiiDiagnostic.JSII_3009_OPTIONAL_PARAMETER_BEFORE_REQUIRED.create(
            node,
            current,
            offender,
          ),
        );
        delete current.optional;
      }
    }
  }

  /**
   * Updates the runtime type info with the fully-qualified name for the current class definition.
   * Used by the runtime type info injector to add this information to the compiled file.
   */
  private registerExportedClassFqn(clazz: ts.ClassDeclaration, fqn: string) {
    this.runtimeTypeInfoInjector.registerClassFqn(clazz, fqn);
  }

  /**
   * From the given JSIIDocs, re-render the TSDoc comment for the Node
   *
   * We may change the documentation a little, so that the doc comment that gets
   * written is not necessarily exactly the same as the docs that go into the
   * JSII manifest.
   *
   * This makes it possible for the code doc comments to highlight things
   * slighly differently from the API Reference, and makes sure we don't
   * duplicate information.
   *
   * Unless the docs got changed, this yields the same output back as the one that
   * we originally saw (modulo whitespace changes).
   */
  private overrideDocComment(
    symbol?: ts.Symbol,
    docs?: spec.Docs,
    parameters?: Record<string, spec.Docs>,
  ) {
    if (!docs || !symbol) {
      return;
    }

    docs = this.docCommentDocs(docs);

    // Some symbols have multiple declarations (for example, a class + interface
    // mixins, or a property declartaion + constructor argument).
    //
    // We DON'T wwant to put the doc comment on the constructor argument, because it
    // looks silly there.
    for (const decl of symbol.getDeclarations() ?? []) {
      if (ts.isParameter(decl)) {
        continue;
      }

      this.commentReplacer.overrideNodeDocComment(
        decl,
        renderSymbolDocumentation(docs, parameters),
      );
    }
  }

  /**
   * Return a potentially new set of Docs, for rendering back to a TypeScript doc comment
   *
   * We put the "(experimental)"/"(deprecated)" status into the doc
   * comment summary, so that it's presented front and center.
   */
  private docCommentDocs(docs: Readonly<spec.Docs>): spec.Docs {
    // Modify the summary if this API element has a special stability
    if (docs.stability === spec.Stability.Experimental && docs.summary) {
      return {
        ...docs,
        summary: `(experimental) ${docs.summary}`,
      };
    }
    if (docs.stability === spec.Stability.Deprecated && docs.summary) {
      return {
        ...docs,
        summary: `(deprecated) ${docs.summary}`,
      };
    }
    return docs;
  }

  /**
   * Return only those submodules from the submodules list that are submodules inside this
   * assembly.
   */
  private mySubmodules() {
    return Array.from(this._submodules.values()).filter((m) =>
      m.fqn.startsWith(`${this.projectInfo.name}.`),
    );
  }
}

export interface AssemblerOptions {
  /**
   * Whether to remove `@deprecated` members from the generated assembly.
   *
   * @default false
   */
  readonly stripDeprecated?: boolean;

  /**
   * If `stripDeprecated` is true, and a file is provided here, only the FQNs
   * present in the file will actually be removed. This can be useful when
   * you wish to deprecate some elements without actually removing them.
   *
   * @default undefined
   */
  readonly stripDeprecatedAllowListFile?: string;

  /**
   * Whether to inject code that warns when a deprecated element is used.
   *
   * @default false
   */
  readonly addDeprecationWarnings?: boolean;
}

interface SubmoduleSpec {
  /**
   * The submodule's fully qualified name.
   */
  readonly fqn: string;

  /**
   * The submodule's fully qualified name prefix to use when resolving type FQNs. This does not
   * include "inline namespace" names as those are already represented in the TypeCheckers' view of
   * the type names.
   */
  readonly fqnResolutionPrefix: string;

  /**
   * The location of the submodule definition in the source.
   */
  readonly locationInModule: spec.SourceLocation;

  /**
   * Symbol identifier of the root of the root file that represents this submodule
   */
  readonly symbolId?: string;

  /**
   * Any customized configuration for the currentl submodule.
   */
  readonly targets?: spec.AssemblyTargets;

  /**
   * Readme for this submodule (if found)
   */
  readonly readme?: spec.ReadMe;
}

/**
 * Replaces the old fingerprint with '***********'.
 *
 * @rmuller says fingerprinting is useless, as we do not actually check
 * if an assembly is changed. Instead of keeping the old (wrong) fingerprint
 * or spending extra time calculating a new fingerprint, we replace with '**********'
 * that demonstrates the fingerprint has changed.
 */
function _fingerprint(assembly: spec.Assembly): spec.Assembly {
  assembly.fingerprint = '*'.repeat(10);
  return assembly;
}

function _isAbstract(
  symbol: ts.Symbol,
  declaringType: spec.ClassType | spec.InterfaceType,
): boolean {
  // everything is abstract in interfaces
  if (declaringType.kind === spec.TypeKind.Interface) {
    return true;
  }

  return (
    !!symbol.valueDeclaration &&
    (ts.getCombinedModifierFlags(symbol.valueDeclaration) &
      ts.ModifierFlags.Abstract) !==
      0
  );
}

function _isEnumLike(type: ts.Type): type is ts.EnumType {
  return (type.flags & ts.TypeFlags.EnumLike) !== 0;
}

function _isExported(node: ts.Declaration): boolean {
  return (ts.getCombinedModifierFlags(node) & ts.ModifierFlags.Export) !== 0;
}

/**
 * Members with names starting with `_` (and marked as @internal) and members
 * that are private are hidden.
 *
 * @param symbol the symbol which should be assessed
 *
 * @return `true` if the symbol should be hidden
 */
function _isPrivate(symbol: ts.Symbol): boolean {
  const TYPE_DECLARATION_KINDS = new Set([
    ts.SyntaxKind.ClassDeclaration,
    ts.SyntaxKind.InterfaceDeclaration,
    ts.SyntaxKind.EnumDeclaration,
  ]);

  // if the symbol doesn't have a value declaration, we are assuming it's a type (enum/interface/class)
  // and check that it has an "export" modifier
  if (
    !symbol.valueDeclaration ||
    TYPE_DECLARATION_KINDS.has(symbol.valueDeclaration.kind)
  ) {
    let hasExport = false;
    for (const decl of symbol.declarations) {
      if (ts.getCombinedModifierFlags(decl) & ts.ModifierFlags.Export) {
        hasExport = true;
        break;
      }
      // Handle nested classes from project references
      if (ts.isModuleBlock(decl.parent)) {
        const moduleDeclaration = decl.parent.parent;
        const modifiers = ts.getCombinedModifierFlags(moduleDeclaration);
        // The trick is the module is declared as ambient & exported
        if (
          (modifiers & ts.ModifierFlags.Ambient) !== 0 &&
          (modifiers & ts.ModifierFlags.Export) !== 0
        ) {
          hasExport = true;
          break;
        }
      }
    }
    return !hasExport;
  }

  return (
    symbol.valueDeclaration &&
    (ts.getCombinedModifierFlags(symbol.valueDeclaration) &
      ts.ModifierFlags.Private) !==
      0
  );
}

function _hasInternalJsDocTag(symbol: ts.Symbol) {
  return symbol.getJsDocTags().some((t: any) => t.name === 'internal');
}

function _isProtected(symbol: ts.Symbol): boolean {
  return (
    !!symbol.valueDeclaration &&
    (ts.getCombinedModifierFlags(symbol.valueDeclaration) &
      ts.ModifierFlags.Protected) !==
      0
  );
}

function _isStatic(symbol: ts.Symbol): boolean {
  return (
    !!symbol.valueDeclaration &&
    (ts.getCombinedModifierFlags(symbol.valueDeclaration) &
      ts.ModifierFlags.Static) !==
      0
  );
}

function _isVoid(type: ts.Type): boolean {
  return (type.flags & ts.TypeFlags.Void) !== 0;
}

function _isPromise(type: ts.Type): boolean {
  return type.symbol?.escapedName === 'Promise';
}

function _sortMembers(type: spec.ClassType): spec.ClassType;
function _sortMembers(type: spec.InterfaceType): spec.InterfaceType;
function _sortMembers(
  type: spec.ClassType | spec.InterfaceType,
): spec.ClassType | spec.InterfaceType {
  type.methods = type.methods && _sort(type.methods);
  type.properties = type.properties && _sort(type.properties);
  return type;

  /**
   * Sorts a member array such that:
   * 1. Static members appear first
   * 2. Immutable members appear first
   * 3. Non-optional members appear first
   * 4. Members appear in lexicographical order
   *
   * @param values the array of members to be sorted
   *
   * @return a sorted copy of ``values``
   */
  function _sort<T extends TypeMember>(values: T[]): T[] {
    if (!values) {
      return values;
    }
    return values.sort(_comparator);

    function _comparator(lval: T, rval: T): number {
      return _format(lval).localeCompare(_format(rval));

      function _format(val: T): string {
        return [
          val.static ? '0' : '1',
          val.immutable ? '0' : '1',
          !val.optional ? '0' : '1',
          val.name,
        ].join('|');
      }
    }
  }
  type TypeMember = {
    name?: string; // Methods & Properties
    static?: boolean; // Methods & Properties
    immutable?: boolean; //           Properties
    optional?: boolean; //           Properties
  };
}

/**
 * Deferred processing that needs to happen in a second, ordered pass
 */
interface DeferredRecord {
  /**
   * The FQN of the type the action will be executed on
   */
  fqn: string;

  /**
   * Dependency FQNs of the types that need to be processed before analysis.
   *
   * All deferred analysis actions for the types listed here must be complete
   * before this analysis action can run.
   */
  dependedFqns: string[];

  /**
   * Callback representing the action to run.
   */
  cb: () => void;
}

/**
 * Return the last element from a list
 */
function last<T>(xs: T[]): T | undefined {
  return xs.length > 0 ? xs[xs.length - 1] : undefined;
}

/**
 * Apply a function to a value if it's not equal to undefined
 */
function apply<T, U>(
  x: T | undefined,
  fn: (x: T) => U | undefined,
): U | undefined {
  return x !== undefined ? fn(x) : undefined;
}

/**
 * Return the intersection of two sets
 */
function intersection<T>(xs: Set<T>, ys: Set<T>): Set<T> {
  const ret = new Set<T>();
  for (const x of xs) {
    if (ys.has(x)) {
      ret.add(x);
    }
  }
  return ret;
}

/**
 * Return all members names of a JSII interface type
 *
 * Returns empty string for a non-interface type.
 */
function memberNames(jsiiType: spec.InterfaceType | spec.ClassType): string[] {
  return Object.keys(typeMembers(jsiiType)).filter((n) => n !== '');
}

function typeMembers(jsiiType: spec.InterfaceType | spec.ClassType): {
  [key: string]: spec.Property | spec.Method;
} {
  const ret: { [key: string]: spec.Property | spec.Method } = {};

  for (const prop of jsiiType.properties ?? []) {
    ret[prop.name] = prop;
  }

  for (const method of jsiiType.methods ?? []) {
    ret[method.name ?? ''] = method;
  }

  return ret;
}

/**
 * Whether or not the given name is conventionally an interface name
 *
 * It's an interface name if it starts with I and has another capital
 * (so we don't mark IonicColumnProps as an interface).
 */
function isInterfaceName(name: string) {
  return (
    name.length >= 2 &&
    name.startsWith('I') &&
    name.charAt(1).toUpperCase() === name.charAt(1)
  );
}

function getConstructor(type: ts.Type): ts.Symbol | undefined {
  return type.symbol.members?.get(ts.InternalSymbolName.Constructor);
}

function* intersect<T>(xs: Set<T>, ys: Set<T>) {
  for (const x of xs) {
    if (ys.has(x)) {
      yield x;
    }
  }
}

function noEmptyDict<T>(
  xs: Record<string, T> | undefined,
): Record<string, T> | undefined {
  if (xs == null || Object.keys(xs).length === 0) {
    return undefined;
  }
  return xs;
}

function toDependencyClosure(assemblies: readonly spec.Assembly[]): {
  [name: string]: spec.DependencyConfiguration;
} {
  const result: { [name: string]: spec.DependencyConfiguration } = {};
  for (const assembly of assemblies) {
    if (!assembly.targets) {
      continue;
    }
    result[assembly.name] = {
      submodules: cleanUp(assembly.submodules),
      targets: assembly.targets,
    };
  }
  return result;

  /**
   * Removes unneeded fields from the entries part of the `dependencyClosure`
   * property. Fields such as `readme` are not necessary and can bloat up the
   * assembly object.
   *
   * This removes the `readme` and `locationInModule` fields from the submodule
   * descriptios if present.
   *
   * @param submodules the submodules list to clean up.
   *
   * @returns the cleaned up submodules list.
   */
  function cleanUp(
    submodules: spec.Assembly['submodules'],
  ): spec.DependencyConfiguration['submodules'] {
    if (submodules == null) {
      return submodules;
    }
    const result: spec.DependencyConfiguration['submodules'] = {};
    for (const [fqn, { targets }] of Object.entries(submodules)) {
      result[fqn] = { targets };
    }
    return result;
  }
}

function toSubmoduleDeclarations(
  submodules: Iterable<SubmoduleSpec>,
): spec.Assembly['submodules'] {
  const result: spec.Assembly['submodules'] = {};

  for (const submodule of submodules) {
    result[submodule.fqn] = {
      locationInModule: submodule.locationInModule,
      targets: submodule.targets,
      readme: submodule.readme,
      symbolId: submodule.symbolId,
    };
  }

  return result;
}

/**
 * Check whether this type is the intrinsic TypeScript "error type"
 *
 * This type is returned if type lookup fails. Unfortunately no public
 * accessors for it are exposed.
 */
function isErrorType(t: ts.Type) {
  return (t as any).intrinsicName === 'error';
}

/**
 * Those have specific semantics in certain languages that don't always translate cleanly in others
 * (like how equals/hashCode are not a thing in Javascript, but carry meaning in Java and C#). The
 * `build` name is reserved for generated code (Java builders use that).
 */
const PROHIBITED_MEMBER_NAMES = ['build', 'equals', 'hashcode'];

/**
 * Whether the given name is prohibited
 */
function isProhibitedMemberName(name: string) {
  return PROHIBITED_MEMBER_NAMES.includes(name.toLowerCase());
}

/**
 * Information about the context in which a declaration is emitted.
 */
class EmitContext {
  public constructor(
    public readonly namespace: readonly string[],
    public readonly stability?: spec.Stability,
  ) {}

  /**
   * Create a new EmitContext by appending a namespace entry at the end.
   * @param element the new namespace entry.
   */
  public appendNamespace(element: string) {
    return new EmitContext([...this.namespace, element], this.stability);
  }

  /**
   * Create a new EmitContext by replacing the stability.
   * @param stability the new stability, if available.
   */
  public replaceStability(stability?: spec.Stability) {
    if (!stability) {
      return this;
    }
    return new EmitContext(this.namespace, stability);
  }

  /**
   * Create a new EmitContext without stability.
   */
  public removeStability() {
    return new EmitContext(this.namespace, undefined);
  }
}

async function flattenPromises<T>(promises: Array<Promise<T[]>>): Promise<T[]> {
  const result = new Array<T>();
  for (const subset of await Promise.all(promises)) {
    result.push(...subset);
  }
  return result;
}

function inferRootDir(program: ts.Program): string | undefined {
  const directories = program
    .getRootFileNames()
    .filter((fileName) => {
      const sourceFile = program.getSourceFile(fileName);
      return (
        sourceFile != null &&
        !program.isSourceFileFromExternalLibrary(sourceFile) &&
        !program.isSourceFileDefaultLibrary(sourceFile)
      );
    })
    .map((fileName) =>
      path.relative(program.getCurrentDirectory(), path.dirname(fileName)),
    )
    .map(segmentPath);

  const maxPrefix = Math.min(
    ...directories.map((segments) => segments.length - 1),
  );
  let commonIndex = -1;
  while (
    commonIndex < maxPrefix &&
    new Set(directories.map((segments) => segments[commonIndex + 1])).size === 1
  ) {
    commonIndex++;
  }

  if (commonIndex < 0) {
    return undefined;
  }

  return directories[0][commonIndex];

  function segmentPath(fileName: string): string[] {
    const result = new Array<string>();
    for (
      let parent = fileName;
      parent !== path.dirname(parent);
      parent = path.dirname(parent)
    ) {
      result.unshift(parent);
    }
    return result;
  }
}

/**
 * Determines whether the provided type is a single-valued enum. It is necessary
 * to check as enums are union-like in the type model, and single-valued enum
 * types are actually reduced to the only available literal, which can trip
 * the assembler.
 *
 * @param type        the type being checked.
 * @param typeChecker the type checker to use to get more information.
 *
 * @return `true` if `type` is a single-valued enum type.
 */
function isSingleValuedEnum(
  type: ts.Type,
  typeChecker: ts.TypeChecker,
): type is ts.EnumType {
  if (type.isLiteral() && _isEnumLike(type)) {
    // Single-Valued enums are reduced to the only literal available.
    return type === typeChecker.getBaseTypeOfLiteralType(type);
  }
  return false;
}

async function findPackageInfo(
  fromDir: string,
): Promise<PackageJson | undefined> {
  const filePath = path.join(fromDir, 'package.json');
  if (await fs.pathExists(filePath)) {
    return fs.readJson(filePath);
  }
  const parent = path.dirname(fromDir);
  if (parent === fromDir) {
    return undefined;
  }
  return findPackageInfo(parent);
}

function paramDocs(
  params?: readonly spec.Parameter[],
): Record<string, spec.Docs> {
  const ret: Record<string, spec.Docs> = {};
  for (const param of params ?? []) {
    if (param.docs) {
      ret[param.name] = param.docs;
    }
  }
  return ret;
}

/**
 * Checks is the provided type is "this" (as a type annotation).
 *
 * @param type        the validated type.
 * @param typeChecker the type checker.
 *
 * @returns `true` iif the type is `this`
 */
function _isThisType(type: ts.Type, typeChecker: ts.TypeChecker): boolean {
  return typeChecker.typeToTypeNode(type)?.kind === ts.SyntaxKind.ThisKeyword;
}

/**
 * Gets the name node for a given symbol; or it's first declaration if no name can be found. This is
 * intended for use in placing problem markers on the right location.
 *
 * @param symbol the symbol for which the name node is needed.
 *
 * @returns the name node for the symbol, or the symbol's first declaration.
 */
function _nameOrDeclarationNode(symbol: ts.Symbol): ts.Node {
  const declaration = symbol.valueDeclaration ?? symbol.declarations[0];
  return ts.getNameOfDeclaration(declaration) ?? declaration;
}

function _findHint(
  decl: ts.Declaration,
  hint: string,
): ts.JSDocTag | undefined {
  const [node] = ts.getAllJSDocTags(
    decl,
    (tag): tag is ts.JSDocTag => tag.tagName.text === hint,
  );
  return node;
}

/**
 * A location where a type can be used.
 */
type TypeUseKind =
  | 'base class'
  | 'base interface'
  | 'list element type'
  | 'map element type'
  | 'parameter type'
  | 'property type'
  | 'return type';

/**
 * Resolve a Type to Symbol, taking into account single-valued enums which have a bug
 *
 * Bug reference: https://github.com/microsoft/TypeScript/issues/46755
 */
function symbolFromType(type: ts.Type, typeChecker: ts.TypeChecker): ts.Symbol {
  if ((type.flags & ts.TypeFlags.EnumLiteral) === 0) {
    return type.symbol;
  }

  const decl = type.symbol.declarations?.[0];
  if (!decl) {
    return type.symbol;
  }

  if (!ts.isEnumMember(decl)) {
    return type.symbol;
  }

  const parentDecl = decl.parent;
  if (!parentDecl || !ts.isEnumDeclaration(parentDecl)) {
    return type.symbol;
  }

  const name = ts.getNameOfDeclaration(parentDecl);
  if (!name) {
    return type.symbol;
  }
  return typeChecker.getSymbolAtLocation(name) ?? type.symbol;
}

const SYMBOLID_CACHE = new WeakMap<spec.Assembly, Record<string, string>>();

/**
 * Build and return an index of { symbolId -> fqn }
 *
 * Uses a cache for performance reasons.
 */
function symbolIdIndex(asm: spec.Assembly): Record<string, string> {
  const existing = SYMBOLID_CACHE.get(asm);
  if (existing) {
    return existing;
  }

  const ret = buildIndex();
  SYMBOLID_CACHE.set(asm, ret);
  return ret;

  function buildIndex() {
    const ret: Record<string, string> = {};
    for (const [fqn, type] of Object.entries(asm.types ?? {})) {
      if (type.symbolId) {
        ret[type.symbolId] = fqn;
      }
    }
    return ret;
  }
}

function getSymbolFromDeclaration(
  decl: ts.Declaration,
  typeChecker: ts.TypeChecker,
): ts.Symbol | undefined {
  const name = ts.getNameOfDeclaration(decl);
  return name ? typeChecker.getSymbolAtLocation(name) : undefined;
}

function isUnder(file: string, dir: string): boolean {
  const relative = path.relative(dir, file);
  return !relative.startsWith(path.sep) && !relative.startsWith('..');
}<|MERGE_RESOLUTION|>--- conflicted
+++ resolved
@@ -1,12 +1,8 @@
 import * as spec from '@jsii/spec';
 import { PackageJson } from '@jsii/spec';
 import * as Case from 'case';
-<<<<<<< HEAD
-import * as colors from 'colors/safe';
-=======
 import * as chalk from 'chalk';
 import * as crypto from 'crypto';
->>>>>>> 309da85b
 // eslint-disable-next-line @typescript-eslint/no-require-imports
 import deepEqual = require('deep-equal');
 import * as fs from 'fs-extra';
